version: "3.5"

volumes:
  postgres_data:
    driver: local
  designer_obj_repo:
    driver: local
  local_files:
    driver: local

services:
  hetida-designer-frontend:
    build:
      context: .
      dockerfile: Dockerfile-frontend
    #image: hetida/designer-frontend
    ports:
      - 80:8080
    depends_on:
      - hetida-designer-backend
      - hetida-designer-demo-adapter-python

  hetida-designer-backend:
    build:
      context: .
      dockerfile: Dockerfile-runtime
    #image: hetida/designer-backend
    environment:
      - HD_DATABASE_URL=postgresql+psycopg2://hetida_designer_dbuser:hetida_designer_dbpasswd@hetida-designer-db:5432/hetida_designer_db
      - HD_ENSURE_DB_SCHEMA=true
      - HD_IS_RUNTIME_SERVICE=false
<<<<<<< HEAD
=======
      - HD_USE_AUTH=false

>>>>>>> 0490dfa4
    depends_on:
      hetida-designer-db:
        condition: service_healthy
      hetida-designer-runtime: 
        condition: "service_started"

    ports:
      - 8080:8090

  hetida-designer-runtime:
    build:
      context: .
      dockerfile: Dockerfile-runtime
    #image: hetida/designer-runtime
    volumes:
      - designer_obj_repo:/mnt/obj_repo
      - ./runtime/demodata/local_files:/mnt/mounted_local_files
    ports:
      - 8090:8090
    environment:
      RUNTIME_LOCAL_FILE_ADAPTER_LOCAL_DIRECTORIES: '["/mnt/mounted_local_files"]'
      HD_IS_BACKEND_SERVICE: "false"
      HD_USE_AUTH: "false"


  hetida-designer-db:
    image: postgres
    volumes:
      - postgres_data:/var/lib/postgresql/data
    environment:
      POSTGRES_DB: hetida_designer_db
      POSTGRES_USER: hetida_designer_dbuser
      POSTGRES_PASSWORD: hetida_designer_dbpasswd
    ports:
      - "5430:5432"
    healthcheck:
      test: ["CMD-SHELL", "pg_isready -U hetida_designer_dbuser -d hetida_designer_db"]
      interval: 5s
      timeout: 5s
      retries: 5

  hetida-designer-demo-adapter-java:
    build:
      context: .
      dockerfile: Dockerfile-demo-adapter-java
    image: hetida/designer-demo-adapter-java
    ports:
      - 8091:8091

  hetida-designer-demo-adapter-python:
    build:
      context: .
      dockerfile: Dockerfile-demo-adapter-python
    image: hetida/designer-demo-adapter-python
    ports:
      - 8092:8092

networks:
  default:
    name: hetida-designer-network<|MERGE_RESOLUTION|>--- conflicted
+++ resolved
@@ -29,11 +29,8 @@
       - HD_DATABASE_URL=postgresql+psycopg2://hetida_designer_dbuser:hetida_designer_dbpasswd@hetida-designer-db:5432/hetida_designer_db
       - HD_ENSURE_DB_SCHEMA=true
       - HD_IS_RUNTIME_SERVICE=false
-<<<<<<< HEAD
-=======
       - HD_USE_AUTH=false
 
->>>>>>> 0490dfa4
     depends_on:
       hetida-designer-db:
         condition: service_healthy
