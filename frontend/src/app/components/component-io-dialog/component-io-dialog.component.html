<div class="d-flex content-space-between" mat-dialog-title>
  <h4 class="m-0 pr-1">
    Configure Input / Output for Component
    {{
      componentTransformation.name + ' ' + componentTransformation.version_tag
    }}
  </h4>
  <button
    (click)="_onCancel()"
    mat-icon-button
    [attr.data-testid]="'close-component-io-dialog'"
  >
    <mat-icon>close</mat-icon>
  </button>
</div>

<div mat-dialog-content class="dialog-content">
  <div class="component-io__input-configuration">
    <div class="component-io__configuration-header">
      <span class="mat-h2">Input Configuration</span>
      <button
        (click)="_inputAdd()"
        [disabled]="!data.editMode"
        mat-button
        [attr.data-testid]="'add-input-component-io-dialog'"
      >
        <mat-icon>add</mat-icon>
        <span>Add</span>
      </button>
    </div>
    <form *ngIf="_ioItemForm" [formGroup]="_ioItemForm">
      <div class="d-flex">
        <h3 class="component-io__default-parameter text-strong m-0">Option</h3>
        <h3 class="component-io__label-parameter text-strong m-0">Label</h3>
        <h3 class="component-io__type-parameter text-strong m-0">DataType</h3>
        <span class="component-io__action"></span>
      </div>
      <div
        [formGroup]="ioItem"
        *ngFor="let ioItem of _ioItemInputsFormArray.controls; let i = index"
      >
<<<<<<< HEAD
        <div class="d-flex align-items-center">
          <mat-form-field
            class="component-io__default-parameter mat-form-field--no-fixed-width"
          >
            <mat-select
              formControlName="type"
              (valueChange)="_ioTypeOptionChanged($event, ioItem)"
            >
              <mat-option
                *ngFor="let ioTypeOption of _ioTypeOptions"
                [value]="ioTypeOption"
              >
                {{ ioTypeOption }}
              </mat-option>
            </mat-select>
            <mat-error [hdErrorVisual]="ioItem.get('type')"></mat-error>
          </mat-form-field>
          <mat-form-field
            class="component-io__label-parameter mat-form-field--no-fixed-width"
          >
            <input formControlName="name" matInput type="text" />
            <mat-error [hdErrorVisual]="ioItem.get('name')"></mat-error>
          </mat-form-field>
          <mat-form-field
            class="component-io__type-parameter mat-form-field--no-fixed-width"
          >
            <mat-select formControlName="data_type">
              <mat-option *ngFor="let ioType of _ioTypes" [value]="ioType">
                {{ ioType }}
              </mat-option>
            </mat-select>
            <mat-error [hdErrorVisual]="ioItem.get('data_type')"></mat-error>
          </mat-form-field>
          <button
            title="Remove Input"
            class="component-io__action"
            (click)="_removeInput(i, ioItem.get('id').value)"
            mat-icon-button
            [disabled]="!data.editMode"
          >
            <mat-icon>delete</mat-icon>
          </button>
        </div>
        <div class="d-flex">
          <mat-form-field
            *ngIf="_isDefaultParameter(ioItem)"
            class="component-io__default-value-input"
          >
            <input
              formControlName="value"
              matInput
              type="text"
              placeholder="Default Value"
            />
            <mat-error [hdErrorVisual]="ioItem.get('value')"></mat-error>
          </mat-form-field>
        </div>
=======
        <mat-form-field
          class="component-io__label-parameter mat-form-field--no-fixed-width"
        >
          <input
            formControlName="name"
            matInput
            type="text"
            attr.data-testid="{{
              ioItem.get('name').value + '-label-input-component-io-dialog'
                | lowercase
            }}"
          />
          <mat-error [hdErrorVisual]="ioItem.get('name')"></mat-error>
        </mat-form-field>
        <mat-form-field
          class="component-io__type-parameter mat-form-field--no-fixed-width"
        >
          <mat-select
            formControlName="type"
            attr.data-testid="{{
              ioItem.get('name').value + '-type-input-component-io-dialog'
                | lowercase
            }}"
          >
            <mat-option *ngFor="let ioType of _ioTypes" [value]="ioType">
              {{ ioType }}
            </mat-option>
          </mat-select>
          <mat-error [hdErrorVisual]="ioItem.get('type')"></mat-error>
        </mat-form-field>
        <button
          title="Remove Input"
          class="component-io__action"
          (click)="_removeInput(i, ioItem.get('id').value)"
          mat-icon-button
          [disabled]="!data.editMode"
          attr.data-testid="{{
            ioItem.get('name').value + '-remove-input-component-io-dialog'
              | lowercase
          }}"
        >
          <mat-icon>delete</mat-icon>
        </button>
>>>>>>> 249c950a
      </div>
    </form>
  </div>
  <mat-divider vertical></mat-divider>
  <div class="component-io__preview">
    <hetida-flowchart
      [initConfiguration]="_preview"
      [flowchartConfiguration]="_svgConfiguration"
      [clearSVG]="true"
      [alwaysShowEntireWorkflow]="true"
      class="noninteractive"
    >
    </hetida-flowchart>
  </div>
  <mat-divider vertical></mat-divider>
  <div class="component-io__output-configuration">
    <div class="component-io__configuration-header">
      <span class="pl-2 mat-h2"> Output Configuration </span>
      <button
        (click)="_outputAdd()"
        [disabled]="!data.editMode"
        mat-button
        [attr.data-testid]="'add-output-component-io-dialog'"
      >
        <mat-icon>add</mat-icon>
        <span>Add</span>
      </button>
    </div>
    <form *ngIf="_ioItemForm" [formGroup]="_ioItemForm">
      <div class="d-flex">
        <h3 class="component-io__label-parameter text-strong m-0 pl-2">
          Label
        </h3>
        <h3 class="component-io__type-parameter text-strong m-0">Type</h3>
        <span class="component-io__action"></span>
      </div>
      <div
        class="d-flex"
        [formGroup]="ioItem"
        *ngFor="let ioItem of _ioItemOutputsFormArray.controls; let i = index"
      >
        <mat-form-field
          class="component-io__label-parameter pl-2 mat-form-field--no-fixed-width"
        >
          <input
            formControlName="name"
            matInput
            type="text"
            attr.data-testid="{{
              ioItem.get('name').value + '-label-output-component-io-dialog'
                | lowercase
            }}"
          />
          <mat-error [hdErrorVisual]="ioItem.get('name')"></mat-error>
        </mat-form-field>
        <mat-form-field
          class="component-io__type-parameter mat-form-field--no-fixed-width"
        >
          <mat-select
            formControlName="type"
            attr.data-testid="{{
              ioItem.get('name').value + '-type-output-component-io-dialog'
                | lowercase
            }}"
          >
            <mat-option *ngFor="let ioType of _ioTypes" [value]="ioType">
              {{ ioType }}
            </mat-option>
          </mat-select>
          <mat-error [hdErrorVisual]="ioItem.get('type')"></mat-error>
        </mat-form-field>
        <button
          title="Remove Output"
          class="component-io__action"
          (click)="_removeOutput(i, ioItem.get('id').value)"
          mat-icon-button
          [disabled]="!data.editMode"
          attr.data-testid="{{
            ioItem.get('name').value + '-remove-output-component-io-dialog'
              | lowercase
          }}"
        >
          <mat-icon>delete</mat-icon>
        </button>
      </div>
    </form>
  </div>
</div>
<div mat-dialog-actions>
  <button
    (click)="_onCancel()"
    class="mr-1"
    mat-raised-button
    color="primary"
    mat-button
    attr.data-testid="{{
      data.actionCancel + '-component-io-dialog' | lowercase
    }}"
  >
    {{ data.actionCancel }}
  </button>
  <button
    (click)="_onOk()"
    mat-raised-button
    color="primary"
    [disabled]="_ioItemForm.invalid"
    attr.data-testid="{{ data.actionOk + '-component-io-dialog' | lowercase }}"
  >
    {{ data.actionOk }}
  </button>
</div><|MERGE_RESOLUTION|>--- conflicted
+++ resolved
@@ -39,95 +39,51 @@
         [formGroup]="ioItem"
         *ngFor="let ioItem of _ioItemInputsFormArray.controls; let i = index"
       >
-<<<<<<< HEAD
         <div class="d-flex align-items-center">
-          <mat-form-field
-            class="component-io__default-parameter mat-form-field--no-fixed-width"
-          >
-            <mat-select
-              formControlName="type"
-              (valueChange)="_ioTypeOptionChanged($event, ioItem)"
+        <mat-form-field
+          class="component-io__default-parameter mat-form-field--no-fixed-width"
+        >
+          <mat-select
+            formControlName="type"
+            (valueChange)="_ioTypeOptionChanged($event, ioItem)"
+            attr.data-testid="{{
+              ioItem.get('name').value + '-type-input-component-io-dialog'
+                | lowercase
+            }}"
+          >
+            <mat-option
+              *ngFor="let ioTypeOption of _ioTypeOptions"
+              [value]="ioTypeOption"
             >
-              <mat-option
-                *ngFor="let ioTypeOption of _ioTypeOptions"
-                [value]="ioTypeOption"
-              >
-                {{ ioTypeOption }}
-              </mat-option>
-            </mat-select>
-            <mat-error [hdErrorVisual]="ioItem.get('type')"></mat-error>
-          </mat-form-field>
-          <mat-form-field
-            class="component-io__label-parameter mat-form-field--no-fixed-width"
-          >
-            <input formControlName="name" matInput type="text" />
-            <mat-error [hdErrorVisual]="ioItem.get('name')"></mat-error>
-          </mat-form-field>
+              {{ ioTypeOption }}
+            </mat-option>
+          </mat-select>
+          <mat-error [hdErrorVisual]="ioItem.get('type')"></mat-error>
+        </mat-form-field>
+        <mat-form-field
+          class="component-io__label-parameter mat-form-field--no-fixed-width"
+        >
+          <input formControlName="name" matInput type="text"
+                 attr.data-testid="{{
+              ioItem.get('name').value + '-label-input-component-io-dialog'
+                | lowercase
+            }}"/>
+          <mat-error [hdErrorVisual]="ioItem.get('name')"></mat-error>
+        </mat-form-field>
           <mat-form-field
             class="component-io__type-parameter mat-form-field--no-fixed-width"
           >
-            <mat-select formControlName="data_type">
+            <mat-select formControlName="data_type"
+                        attr.data-testid="{{
+              ioItem.get('name').value + '-data-type-input-component-io-dialog'
+                | lowercase
+            }}">
               <mat-option *ngFor="let ioType of _ioTypes" [value]="ioType">
                 {{ ioType }}
               </mat-option>
             </mat-select>
             <mat-error [hdErrorVisual]="ioItem.get('data_type')"></mat-error>
           </mat-form-field>
-          <button
-            title="Remove Input"
-            class="component-io__action"
-            (click)="_removeInput(i, ioItem.get('id').value)"
-            mat-icon-button
-            [disabled]="!data.editMode"
-          >
-            <mat-icon>delete</mat-icon>
-          </button>
-        </div>
-        <div class="d-flex">
-          <mat-form-field
-            *ngIf="_isDefaultParameter(ioItem)"
-            class="component-io__default-value-input"
-          >
-            <input
-              formControlName="value"
-              matInput
-              type="text"
-              placeholder="Default Value"
-            />
-            <mat-error [hdErrorVisual]="ioItem.get('value')"></mat-error>
-          </mat-form-field>
-        </div>
-=======
-        <mat-form-field
-          class="component-io__label-parameter mat-form-field--no-fixed-width"
-        >
-          <input
-            formControlName="name"
-            matInput
-            type="text"
-            attr.data-testid="{{
-              ioItem.get('name').value + '-label-input-component-io-dialog'
-                | lowercase
-            }}"
-          />
-          <mat-error [hdErrorVisual]="ioItem.get('name')"></mat-error>
-        </mat-form-field>
-        <mat-form-field
-          class="component-io__type-parameter mat-form-field--no-fixed-width"
-        >
-          <mat-select
-            formControlName="type"
-            attr.data-testid="{{
-              ioItem.get('name').value + '-type-input-component-io-dialog'
-                | lowercase
-            }}"
-          >
-            <mat-option *ngFor="let ioType of _ioTypes" [value]="ioType">
-              {{ ioType }}
-            </mat-option>
-          </mat-select>
-          <mat-error [hdErrorVisual]="ioItem.get('type')"></mat-error>
-        </mat-form-field>
         <button
           title="Remove Input"
           class="component-io__action"
@@ -141,7 +97,21 @@
         >
           <mat-icon>delete</mat-icon>
         </button>
->>>>>>> 249c950a
+        </div>
+        <div class="d-flex">
+          <mat-form-field
+            *ngIf="_isDefaultParameter(ioItem)"
+            class="component-io__default-value-input"
+          >
+            <input
+              formControlName="value"
+              matInput
+              type="text"
+              placeholder="Default Value"
+            />
+            <mat-error [hdErrorVisual]="ioItem.get('value')"></mat-error>
+          </mat-form-field>
+        </div>
       </div>
     </form>
   </div>
