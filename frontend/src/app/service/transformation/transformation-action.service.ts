--- conflicted
+++ resolved
@@ -490,12 +490,8 @@
     return this.transformationService.deleteTransformation(transformation.id);
   }
 
-<<<<<<< HEAD
   // Visible for testing
   protected copyTransformation(
-=======
-  private copyTransformation(
->>>>>>> 1baae299
     newId: string,
     groupId: string,
     suffix: string,
