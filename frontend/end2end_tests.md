--- conflicted
+++ resolved
@@ -43,12 +43,8 @@
 
 in the frontend directory.
 
-<<<<<<< HEAD
-In the case that the designer installation against which you want to run the tests provides its frontend at a different url than `http://localhost` you may provide the frontend URL via environment variable:
+In the case that the designer installation against which you want to run the tests provides its frontend at a different URL than `http://localhost` you may provide the frontend URL via environment variable:
 
-=======
-In the case that the designer installation against which you want to run the tests provides its frontend at a different URL than `http://localhost` you may provide the frontend URL via environment variable:
->>>>>>> 371cbbf5
 ```bash
 PLAYWRIGHT_TARGET_URL="http://my-domain/hd-frontend" npm run e2e-all
 ```