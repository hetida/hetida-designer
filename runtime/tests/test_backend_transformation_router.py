from unittest import mock
from copy import deepcopy
import pytest

from starlette.testclient import TestClient
from posixpath import join as posix_urljoin

import json
from uuid import UUID

from hetdesrun.utils import get_uuid_from_seed

from hetdesrun.webservice.application import app
from hetdesrun.webservice.config import runtime_config

from hetdesrun.persistence import get_db_engine, sessionmaker

from hetdesrun.persistence.dbmodels import Base
from hetdesrun.persistence.dbservice.revision import (
    read_single_transformation_revision,
    store_single_transformation_revision,
)
from hetdesrun.persistence.dbservice.nesting import update_or_create_nesting

from hetdesrun.persistence.models.transformation import TransformationRevision

from hetdesrun.backend.models.info import ExecutionLatestInput

from hetdesrun.backend.service.transformation_router import generate_code

from hetdesrun.exportimport.importing import load_json

client = TestClient(app)


@pytest.fixture(scope="function")
def clean_test_db_engine(use_in_memory_db):
    if use_in_memory_db:
        in_memory_database_url = "sqlite+pysqlite:///:memory:"
        engine = get_db_engine(override_db_url=in_memory_database_url)
    else:
        engine = get_db_engine()
    Base.metadata.drop_all(engine)
    Base.metadata.create_all(engine)
    return engine


tr_json_component_1 = {
    "id": str(get_uuid_from_seed("component 1")),
    "revision_group_id": str(get_uuid_from_seed("group of component 1")),
    "name": "component 0",
    "description": "description of component 0",
    "category": "category",
    "documentation": "documentation",
    "type": "COMPONENT",
    "state": "DRAFT",
    "version_tag": "1.0.0",
    "io_interface": {
        "inputs": [
            {
                "id": str(get_uuid_from_seed("operator input")),
                "name": "operator_input",
                "data_type": "INT",
            }
        ],
        "outputs": [
            {
                "id": str(get_uuid_from_seed("operator output")),
                "name": "operator_output",
                "data_type": "INT",
            }
        ],
    },
    "content": "from hetdesrun.component.registration import register\nfrom hetdesrun.datatypes import DataType\n\n# ***** DO NOT EDIT LINES BELOW *****\n# These lines may be overwritten if component details or inputs/outputs change.\n@register(\n    inputs={\"operator_input\": DataType.Integer},\n    outputs={\"operator_output\": DataType.Integer},\n    component_name=\"Pass Through Integer\",\n    description=\"Just outputs its input value\",\n    category=\"Connectors\",\n    uuid=\"57eea09f-d28e-89af-4e81-2027697a3f0f\",\n    group_id=\"57eea09f-d28e-89af-4e81-2027697a3f0f\",\n    tag=\"1.0.0\"\n)\ndef main(*, input):\n    # entrypoint function for this component\n    # ***** DO NOT EDIT LINES ABOVE *****\n    # write your function code here.\n\n    return {\"operator_output\": operator_input}\n",
    "test_wiring": {
        "input_wirings": [
            {
                "workflow_input_name": "operator_input",
                "adapter_id": "direct_provisioning",
                "filters": {"value": 100},
            },
        ],
        "output_wirings": [
            {
                "workflow_output_name": "operator_output",
                "adapter_id": "direct_provisioning",
            },
        ],
    },
}
tr_json_component_1_new_revision = {
    "id": str(get_uuid_from_seed("component 1 new revision")),
    "revision_group_id": str(get_uuid_from_seed("group of component 1")),
    "name": "component 0",
    "description": "description of component 0",
    "category": "category",
    "documentation": "documentation",
    "type": "COMPONENT",
    "state": "DRAFT",
    "version_tag": "1.0.1",
    "io_interface": {
        "inputs": [
            {
                "id": str(get_uuid_from_seed("operator input")),
                "name": "operator_input",
                "data_type": "INT",
            }
        ],
        "outputs": [
            {
                "id": str(get_uuid_from_seed("operator output")),
                "name": "operator_output",
                "data_type": "STRING",
            }
        ],
    },
    "content": "code",
    "test_wiring": {
        "input_wirings": [
            {
                "workflow_input_name": "operator_input",
                "adapter_id": "direct_provisioning",
                "filters": {"value": 100},
            },
        ],
        "output_wirings": [
            {
                "workflow_output_name": "operator_output",
                "adapter_id": "direct_provisioning",
            },
        ],
    },
}
tr_json_component_2 = {
    "id": str(get_uuid_from_seed("component 2")),
    "revision_group_id": str(get_uuid_from_seed("group of component 2")),
    "name": "component 2",
    "description": "description of component 2",
    "category": "category",
    "documentation": "documentation",
    "type": "COMPONENT",
    "state": "RELEASED",
    "released_timestamp": "2019-12-01T12:00:00+00:00",
    "version_tag": "1.0.0",
    "io_interface": {
        "inputs": [],
        "outputs": [],
    },
    "content": "code",
    "test_wiring": {
        "input_wirings": [],
        "output_wirings": [],
    },
}
tr_json_component_2_update = {
    "id": str(get_uuid_from_seed("component 2")),
    "revision_group_id": str(get_uuid_from_seed("group of component 2")),
    "name": "new name",
    "description": "description of component 2",
    "category": "Test",
    "documentation": "documentation",
    "type": "COMPONENT",
    "state": "RELEASED",
    "released_timestamp": "2019-12-01T12:00:00+00:00",
    "version_tag": "1.0.0",
    "io_interface": {
        "inputs": [],
        "outputs": [],
    },
    "content": "code",
    "test_wiring": {
        "input_wirings": [],
        "output_wirings": [],
    },
}
tr_json_component_2_deprecate = {
    "id": str(get_uuid_from_seed("component 2")),
    "revision_group_id": str(get_uuid_from_seed("group of component 2")),
    "name": "new name",
    "description": "description of component 2",
    "category": "Test",
    "documentation": "documentation",
    "type": "COMPONENT",
    "state": "DISABLED",
    "released_timestamp": "2019-12-01T12:00:00+00:00",
    "disabled_timestamp": "2023-08-03T12:00:00+00:00",
    "version_tag": "1.0.0",
    "io_interface": {
        "inputs": [],
        "outputs": [],
    },
    "content": "code",
    "test_wiring": {
        "input_wirings": [],
        "output_wirings": [],
    },
}
tr_json_workflow_1 = {
    "id": str(get_uuid_from_seed("workflow 1")),
    "revision_group_id": str(get_uuid_from_seed("group of workflow 1")),
    "name": "workflow 1",
    "description": "description of workflow 1",
    "category": "category",
    "documentation": "documentation",
    "type": "WORKFLOW",
    "state": "DRAFT",
    "version_tag": "1.0.0",
    "io_interface": {
        "inputs": [],
        "outputs": [],
    },
    "content": {
        "constants": [],
        "inputs": [],
        "outputs": [],
        "operators": [],
        "links": [],
    },
    "test_wiring": {
        "input_wirings": [],
        "output_wirings": [],
    },
}

tr_json_workflow_2 = {
    "id": str(get_uuid_from_seed("workflow 2")),
    "revision_group_id": str(get_uuid_from_seed("group of workflow 2")),
    "name": "workflow 2",
    "description": "description of workflow 2",
    "category": "category",
    "documentation": "documentation",
    "type": "WORKFLOW",
    "state": "DRAFT",
    "version_tag": "1.0.0",
    "io_interface": {
        "inputs": [
            {
                "id": str(get_uuid_from_seed("input")),
                "name": "wf_input",
                "data_type": "INT",
            }
        ],
        "outputs": [
            {
                "id": str(get_uuid_from_seed("output")),
                "name": "wf_output",
                "data_type": "INT",
            }
        ],
    },
    "content": {
        "constants": [],
        "inputs": [
            {
                "id": str(get_uuid_from_seed("input")),
                "name": "wf_input",
                "data_type": "INT",
                "position": {"x": 0, "y": 0},
            }
        ],
        "outputs": [
            {
                "id": str(get_uuid_from_seed("output")),
                "name": "wf_output",
                "data_type": "INT",
                "position": {"x": 0, "y": 0},
            }
        ],
        "operators": [
            {
                "id": str(get_uuid_from_seed("operator")),
                "revision_group_id": str(get_uuid_from_seed("group of component 1")),
                "name": "operator",
                "description": "",
                "category": "category",
                "type": "COMPONENT",
                "state": "RELEASED",
                "version_tag": "1.0.0",
                "transformation_id": str(get_uuid_from_seed("component 1")),
                "inputs": [
                    {
                        "id": str(get_uuid_from_seed("operator input")),
                        "name": "operator_input",
                        "data_type": "INT",
                        "position": {"x": 0, "y": 0},
                    },
                ],
                "outputs": [
                    {
                        "id": str(get_uuid_from_seed("operator output")),
                        "name": "operator_output",
                        "data_type": "INT",
                        "position": {"x": 0, "y": 0},
                    },
                ],
                "position": {"x": 0, "y": 0},
            }
        ],
        "links": [
            {
                "id": str(get_uuid_from_seed("link 1")),
                "start": {
                    "connector": {
                        "id": str(get_uuid_from_seed("input")),
                        "name": "wf_input",
                        "data_type": "INT",
                        "position": {"x": 0, "y": 0},
                    },
                },
                "end": {
                    "operator": str(get_uuid_from_seed("operator")),
                    "connector": {
                        "id": str(get_uuid_from_seed("operator input")),
                        "name": "operator_input",
                        "data_type": "INT",
                        "position": {"x": 0, "y": 0},
                    },
                },
                "path": [],
            },
            {
                "id": str(get_uuid_from_seed("link 2")),
                "start": {
                    "operator": str(get_uuid_from_seed("operator")),
                    "connector": {
                        "id": str(get_uuid_from_seed("operator output")),
                        "name": "operator_output",
                        "data_type": "INT",
                        "position": {"x": 0, "y": 0},
                    },
                },
                "end": {
                    "connector": {
                        "id": str(get_uuid_from_seed("output")),
                        "name": "wf_output",
                        "data_type": "INT",
                        "position": {"x": 0, "y": 0},
                    },
                },
                "path": [],
            },
        ],
    },
    "test_wiring": {
        "input_wirings": [
            {
                "workflow_input_name": "wf_input",
                "adapter_id": "direct_provisioning",
                "filters": {"value": 100},
            },
        ],
        "output_wirings": [
            {
                "workflow_output_name": "wf_output",
                "adapter_id": "direct_provisioning",
            },
        ],
    },
}
tr_json_workflow_2_update = deepcopy(tr_json_workflow_2)
tr_json_workflow_2_update["name"] = "new name"


@pytest.mark.asyncio
async def test_get_all_transformation_revisions_with_valid_db_entries(
    async_test_client, clean_test_db_engine
):
    with mock.patch(
        "hetdesrun.persistence.dbservice.revision.Session",
        sessionmaker(clean_test_db_engine),
    ):
        store_single_transformation_revision(
            TransformationRevision(**tr_json_component_1)
        )
        store_single_transformation_revision(
            TransformationRevision(**tr_json_component_2)
        )
        store_single_transformation_revision(
            TransformationRevision(**tr_json_workflow_1)
        )
        store_single_transformation_revision(
            TransformationRevision(**tr_json_workflow_2)
        )
        async with async_test_client as ac:
            response = await ac.get("/api/transformations/")

        assert response.status_code == 200
        assert response.json()[0] == tr_json_component_1
        assert response.json()[1] == tr_json_component_2
        assert response.json()[2] == tr_json_workflow_1
        assert response.json()[3] == tr_json_workflow_2


@pytest.mark.asyncio
async def test_get_all_transformation_revisions_with_no_db_entries(
    async_test_client, clean_test_db_engine
):
    with mock.patch(
        "hetdesrun.persistence.dbservice.revision.Session",
        sessionmaker(clean_test_db_engine),
    ):
        async with async_test_client as ac:
            response = await ac.get("/api/transformations/")

        assert response.status_code == 200


@pytest.mark.asyncio
async def test_get_transformation_revision_by_id_with_component(
    async_test_client, clean_test_db_engine
):
    with mock.patch(
        "hetdesrun.persistence.dbservice.revision.Session",
        sessionmaker(clean_test_db_engine),
    ):
        store_single_transformation_revision(
            TransformationRevision(**tr_json_component_1)
        )

        async with async_test_client as ac:
            response = await ac.get(
                posix_urljoin(
                    "/api/transformations/", str(get_uuid_from_seed("component 1"))
                )
            )
        assert response.status_code == 200
        assert response.json() == tr_json_component_1


@pytest.mark.asyncio
async def test_get_transformation_revision_by_id_with_inexistent_component(
    async_test_client, clean_test_db_engine
):
    with mock.patch(
        "hetdesrun.persistence.dbservice.revision.Session",
        sessionmaker(clean_test_db_engine),
    ):
        async with async_test_client as ac:
            response = await ac.get(
                posix_urljoin(
                    "/api/transformations/",
                    str(get_uuid_from_seed("inexistent transformation revision")),
                )
            )
        assert response.status_code == 404
        assert "Found no" in response.json()["detail"]


@pytest.mark.asyncio
async def test_get_transformation_revision_by_id_with_workflow(
    async_test_client, clean_test_db_engine
):
    with mock.patch(
        "hetdesrun.persistence.dbservice.revision.Session",
        sessionmaker(clean_test_db_engine),
    ):
        store_single_transformation_revision(
            TransformationRevision(**tr_json_workflow_1)
        )

        async with async_test_client as ac:
            response = await ac.get(
                posix_urljoin(
                    "/api/transformations/", str(get_uuid_from_seed("workflow 1"))
                )
            )
        assert response.status_code == 200
        assert response.json() == tr_json_workflow_1


@pytest.mark.asyncio
async def test_get_transformation_revision_by_id_with_inexistent_workflow(
    async_test_client, clean_test_db_engine
):
    with mock.patch(
        "hetdesrun.persistence.dbservice.revision.Session",
        sessionmaker(clean_test_db_engine),
    ):
        async with async_test_client as ac:
            response = await ac.get(
                posix_urljoin(
                    "/api/transformations/",
                    str(get_uuid_from_seed("inexistent workflow")),
                )
            )
        assert response.status_code == 404
        assert "Found no" in response.json()["detail"]


@pytest.mark.asyncio
async def test_create_transformation_revision_with_workflow(
    async_test_client, clean_test_db_engine
):
    with mock.patch(
        "hetdesrun.persistence.dbservice.revision.Session",
        sessionmaker(clean_test_db_engine),
    ):

        async with async_test_client as ac:
            response = await ac.post("/api/transformations/", json=tr_json_workflow_2)

        assert response.status_code == 201
        assert response.json()["name"] == tr_json_workflow_2["name"]


@pytest.mark.asyncio
async def test_update_transformation_revision_with_workflow(
    async_test_client, clean_test_db_engine
):
    with mock.patch(
        "hetdesrun.persistence.dbservice.revision.Session",
        sessionmaker(clean_test_db_engine),
    ):
        store_single_transformation_revision(
            TransformationRevision(**tr_json_workflow_2)
        )

        async with async_test_client as ac:
            response = await ac.put(
                posix_urljoin(
                    "/api/transformations/", str(get_uuid_from_seed("workflow 2"))
                ),
                json=tr_json_workflow_2_update,
            )

        workflow_tr_in_db = read_single_transformation_revision(
            get_uuid_from_seed("workflow 2")
        )

        assert response.status_code == 201
        assert response.json()["name"] == "new name"
        assert len(workflow_tr_in_db.content.links) == 2


@pytest.mark.asyncio
async def test_update_transformation_revision_with_non_existing_workflow(
    async_test_client, clean_test_db_engine
):
    with mock.patch(
        "hetdesrun.persistence.dbservice.revision.Session",
        sessionmaker(clean_test_db_engine),
    ):
        async with async_test_client as ac:
            response = await ac.put(
                posix_urljoin(
                    "/api/transformations/", str(get_uuid_from_seed("workflow 2"))
                ),
                json=tr_json_workflow_2_update,
            )

        workflow_tr_in_db = read_single_transformation_revision(
            get_uuid_from_seed("workflow 2")
        )

        assert response.status_code == 201
        assert response.json()["name"] == "new name"
        assert len(workflow_tr_in_db.content.links) == 2


@pytest.mark.asyncio
async def test_update_transformation_revision_with_released_component(
    async_test_client, clean_test_db_engine
):
    with mock.patch(
        "hetdesrun.persistence.dbservice.revision.Session",
        sessionmaker(clean_test_db_engine),
    ):
        store_single_transformation_revision(
            TransformationRevision(**tr_json_component_2)
        )

        async with async_test_client as ac:
            response = await ac.put(
                posix_urljoin(
                    "/api/transformations/", str(get_uuid_from_seed("component 2"))
                ),
                json=tr_json_component_2_update,
            )

        assert response.status_code == 403


@pytest.mark.asyncio
async def test_update_transformation_revision_with_released_component_and_allow_overwrite_flag(
    async_test_client, clean_test_db_engine
):
    with mock.patch(
        "hetdesrun.persistence.dbservice.revision.Session",
        sessionmaker(clean_test_db_engine),
    ):
        store_single_transformation_revision(
            TransformationRevision(**tr_json_component_2)
        )

        async with async_test_client as ac:
            response = await ac.put(
                posix_urljoin(
                    "/api/transformations/", str(get_uuid_from_seed("component 2"))
                )
                + "?allow_overwrite_released=true",
                json=tr_json_component_2_update,
            )

        assert response.status_code == 201
        assert response.json()["name"] == "new name"
        assert response.json()["category"] == "Test"


@pytest.mark.asyncio
async def test_deprecate_transformation_revision_with_component(
    async_test_client, clean_test_db_engine
):
    with mock.patch(
        "hetdesrun.persistence.dbservice.revision.Session",
        sessionmaker(clean_test_db_engine),
    ):
        store_single_transformation_revision(
            TransformationRevision(**tr_json_component_2)
        )

        async with async_test_client as ac:
            response = await ac.put(
                posix_urljoin(
                    "/api/transformations/", str(get_uuid_from_seed("component 2"))
                ),
                json=tr_json_component_2_deprecate,
            )

        assert response.status_code == 201
        assert response.json()["name"] != "new name"
        assert response.json()["category"] != "Test"


@pytest.mark.asyncio
async def test_execute_for_transformation_revision(
    async_test_client, clean_test_db_engine
):
    patched_session = sessionmaker(clean_test_db_engine)
    with mock.patch(
        "hetdesrun.persistence.dbservice.nesting.Session",
        patched_session,
    ):
        with mock.patch(
            "hetdesrun.persistence.dbservice.revision.Session",
            patched_session,
        ):
            tr_component_1 = TransformationRevision(**tr_json_component_1)
            tr_component_1.content = generate_code(tr_component_1.to_code_body())
            store_single_transformation_revision(tr_component_1)
            tr_workflow_2 = TransformationRevision(**tr_json_workflow_2_update)

            store_single_transformation_revision(tr_workflow_2)

            update_or_create_nesting(tr_workflow_2)

            async with async_test_client as ac:
                response = await ac.post(
                    posix_urljoin(
                        "/api/transformations/",
                        str(get_uuid_from_seed("workflow 2")),
                        "execute?job_id=1270547c-b224-461d-9387-e9d9d465bbe1",
                    ),
                    json=json.loads(tr_workflow_2.test_wiring.json()),
                )

            assert response.status_code == 200
            resp_data = response.json()
            assert "output_types_by_output_name" in resp_data
            assert "job_id" in resp_data
            assert UUID(resp_data["job_id"]) == UUID(
                "1270547c-b224-461d-9387-e9d9d465bbe1"
            )


@pytest.mark.asyncio
<<<<<<< HEAD
async def test_execute_latest_for_transformation_revision_works(
    async_test_client, clean_test_db_engine
):
=======
async def test_execute_for_separate_runtime_container(async_test_client, clean_test_db_engine):
>>>>>>> e79b0f4c
    patched_session = sessionmaker(clean_test_db_engine)
    with mock.patch(
        "hetdesrun.persistence.dbservice.nesting.Session",
        patched_session,
    ):
        with mock.patch(
            "hetdesrun.persistence.dbservice.revision.Session",
            patched_session,
        ):
<<<<<<< HEAD
            tr_component_1 = TransformationRevision(**tr_json_component_1)
            tr_component_1.content = generate_code(tr_component_1.to_code_body())
            store_single_transformation_revision(tr_component_1)

            tr_component_1_new_revision = TransformationRevision(
                **tr_json_component_1_new_revision
            )
            tr_component_1_new_revision.content = generate_code(
                tr_component_1_new_revision.to_code_body()
            )
            tr_component_1_new_revision.release()
            store_single_transformation_revision(tr_component_1_new_revision)

            exec_latest_by_group_id_input = ExecutionLatestInput(
                revision_group_id=tr_component_1.revision_group_id,
                wiring=tr_component_1.test_wiring,
                run_pure_plot_parameters=False,
            )

            async with async_test_client as ac:
                response = await ac.post(
                    posix_urljoin(
                        "/api/transformations/",
                        "execute-latest?job_id=1270547c-b224-461d-9387-e9d9d465bbe1",
                    ),
                    json=json.loads(exec_latest_by_group_id_input.json()),
                )

            assert response.status_code == 200
            resp_data = response.json()
            assert "output_types_by_output_name" in resp_data
            assert (
                resp_data["output_types_by_output_name"]["operator_output"] == "STRING"
            )
            assert "job_id" in resp_data
            assert UUID(resp_data["job_id"]) == UUID(
                "1270547c-b224-461d-9387-e9d9d465bbe1"
            )


@pytest.mark.asyncio
async def test_execute_latest_for_transformation_revision_no_revision_in_db(
    async_test_client, clean_test_db_engine
):
    patched_session = sessionmaker(clean_test_db_engine)
    with mock.patch(
        "hetdesrun.persistence.dbservice.nesting.Session",
        patched_session,
    ):
        with mock.patch(
            "hetdesrun.persistence.dbservice.revision.Session",
            patched_session,
        ):
            tr_component_1 = TransformationRevision(**tr_json_component_1)
            tr_component_1.content = generate_code(tr_component_1.to_code_body())

            exec_latest_by_group_id_input = ExecutionLatestInput(
                revision_group_id=tr_component_1.revision_group_id,
                wiring=tr_component_1.test_wiring,
                run_pure_plot_parameters=False,
            )

            async with async_test_client as ac:
                response = await ac.post(
                    posix_urljoin(
                        "/api/transformations/",
                        "execute-latest?job_id=1270547c-b224-461d-9387-e9d9d465bbe1",
                    ),
                    json=json.loads(exec_latest_by_group_id_input.json()),
                )

            assert response.status_code == 404
            assert (
                "no released transformation revisions with revision group id"
                in response.json()["detail"]
            )
=======
            with mock.patch(
                "hetdesrun.backend.execution.runtime_config",
                is_runtime_service=False,
            ):
                resp_mock = mock.Mock()
                resp_mock.status_code = 200
                resp_mock.json = mock.Mock(
                    return_value={
                                'output_results_by_output_name': {'wf_output': 100},
                                'output_types_by_output_name': {'wf_output': 'INT'},
                                'result': 'ok',
                                'job_id': '1270547c-b224-461d-9387-e9d9d465bbe1'
                            }
                )
                with mock.patch(
                    "hetdesrun.backend.execution.httpx.AsyncClient.post",
                    return_value=resp_mock,
                ) as mocked_post:
                    tr_component_1 = TransformationRevision(**tr_json_component_1)
                    tr_component_1.content = generate_code(tr_component_1.to_code_body())
                    store_single_transformation_revision(tr_component_1)
                    tr_workflow_2 = TransformationRevision(**tr_json_workflow_2_update)

                    store_single_transformation_revision(tr_workflow_2)

                    update_or_create_nesting(tr_workflow_2)

                    async with async_test_client as ac:
                        response = await ac.post(
                            posix_urljoin(
                                "/api/transformations/",
                                str(get_uuid_from_seed("workflow 2")),
                                "execute?job_id=1270547c-b224-461d-9387-e9d9d465bbe1",
                            ),
                            json=json.loads(tr_workflow_2.test_wiring.json()),
                        )

                    assert response.status_code == 200
                    resp_data = response.json()
                    assert "output_types_by_output_name" in resp_data
                    assert "job_id" in resp_data
                    assert UUID(resp_data["job_id"]) == UUID(
                        "1270547c-b224-461d-9387-e9d9d465bbe1"
                    )
                    mocked_post.assert_called_once()
>>>>>>> e79b0f4c


@pytest.mark.asyncio
async def test_execute_for_nested_workflow(async_test_client, clean_test_db_engine):
    patched_session = sessionmaker(clean_test_db_engine)
    with mock.patch(
        "hetdesrun.persistence.dbservice.nesting.Session",
        patched_session,
    ):
        with mock.patch(
            "hetdesrun.persistence.dbservice.revision.Session",
            patched_session,
        ):
            async with async_test_client as ac:

                json_files = [
                    "./transformations/components/connectors/pass-through-integer_100_57eea09f-d28e-89af-4e81-2027697a3f0f.json",
                    "./transformations/components/connectors/pass-through-series_100_bfa27afc-dea8-b8aa-4b15-94402f0739b6.json",
                    "./transformations/components/connectors/pass-through-string_100_2b1b474f-ddf5-1f4d-fec4-17ef9122112b.json",
                    "./transformations/components/remaining-useful-life/univariate-linear-rul-regression_100_8d61a267-3a71-51cd-2817-48c320469d6b.json",
                    "./transformations/components/visualization/univariate-linear-rul-regression-result-plot_100_9c3f88ce-1311-241e-18b7-acf7d3f5a051.json",
                    "./transformations/components/arithmetic/consecutive-differences_100_ce801dcb-8ce1-14ad-029d-a14796dcac92.json",
                    "./transformations/components/basic/filter_100_18260aab-bdd6-af5c-cac1-7bafde85188f.json",
                    "./transformations/components/basic/greater-or-equal_100_f759e4c0-1468-0f2e-9740-41302b860193.json",
                    "./transformations/components/basic/last-datetime-index_100_c8e3bc64-b214-6486-31db-92a8888d8991.json",
                    "./transformations/components/basic/restrict-to-time-interval_100_bf469c0a-d17c-ca6f-59ac-9838b2ff67ac.json",
                    "./transformations/components/connectors/pass-through-float_100_2f511674-f766-748d-2de3-ad5e62e10a1a.json",
                    "./transformations/components/visualization/single-timeseries-plot_100_8fba9b51-a0f1-6c6c-a6d4-e224103b819c.json",
                    "./transformations/workflows/examples/data-from-last-positive-step_100_2cbb87e7-ea99-4404-abe1-be550f22763f.json",
                    "./transformations/workflows/examples/univariate-linear-rul-regression-example_100_806df1b9-2fc8-4463-943f-3d258c569663.json",
                    "./transformations/workflows/examples/linear-rul-from-last-positive-step_100_3d504361-e351-4d52-8734-391aa47e8f24.json",
                ]

                for file in json_files:
                    tr_json = load_json(file)

                    response = await ac.put(
                        posix_urljoin(
                            runtime_config.hd_backend_api_url,
                            "transformations",
                            tr_json["id"],
                        )
                        + "?allow_overwrite_released=True",
                        json=tr_json,
                    )

                component_id = UUID("57eea09f-d28e-89af-4e81-2027697a3f0f")
                updated_component = read_single_transformation_revision(component_id)
                updated_component.deprecate()

                response = await ac.put(
                    "/api/transformations/" + str(component_id),
                    json=json.loads(updated_component.json(by_alias=True)),
                )

                # linear rul from last positive step
                workflow_id = UUID("3d504361-e351-4d52-8734-391aa47e8f24")
                tr_workflow = read_single_transformation_revision(workflow_id)

                response = await ac.post(
                    "/api/transformations/" + str(workflow_id) + "/execute",
                    json=json.loads(tr_workflow.test_wiring.json(by_alias=True)),
                )

                assert response.status_code == 200
                assert "output_types_by_output_name" in response.json()
                assert response.json()["result"] == "ok"
                assert (
                    abs(
                        response.json()["output_results_by_output_name"]["intercept"]
                        - 2.88
                    )
                    < 0.01
                )


@pytest.mark.asyncio
async def test_import_transformation(async_test_client, clean_test_db_engine):
    patched_session = sessionmaker(clean_test_db_engine)
    with mock.patch(
        "hetdesrun.persistence.dbservice.nesting.Session",
        patched_session,
    ):
        with mock.patch(
            "hetdesrun.persistence.dbservice.revision.Session",
            patched_session,
        ):

            example_workflow_tr_json = load_json(
                "./transformations/workflows/examples/data-from-last-positive-step_100_2cbb87e7-ea99-4404-abe1-be550f22763f.json"
            )

            async with async_test_client as ac:
                response = await ac.put(
                    posix_urljoin(
                        "/api/transformations/", example_workflow_tr_json["id"]
                    ),
                    json=example_workflow_tr_json,
                )

            assert response.status_code == 201<|MERGE_RESOLUTION|>--- conflicted
+++ resolved
@@ -673,13 +673,7 @@
 
 
 @pytest.mark.asyncio
-<<<<<<< HEAD
-async def test_execute_latest_for_transformation_revision_works(
-    async_test_client, clean_test_db_engine
-):
-=======
 async def test_execute_for_separate_runtime_container(async_test_client, clean_test_db_engine):
->>>>>>> e79b0f4c
     patched_session = sessionmaker(clean_test_db_engine)
     with mock.patch(
         "hetdesrun.persistence.dbservice.nesting.Session",
@@ -689,84 +683,6 @@
             "hetdesrun.persistence.dbservice.revision.Session",
             patched_session,
         ):
-<<<<<<< HEAD
-            tr_component_1 = TransformationRevision(**tr_json_component_1)
-            tr_component_1.content = generate_code(tr_component_1.to_code_body())
-            store_single_transformation_revision(tr_component_1)
-
-            tr_component_1_new_revision = TransformationRevision(
-                **tr_json_component_1_new_revision
-            )
-            tr_component_1_new_revision.content = generate_code(
-                tr_component_1_new_revision.to_code_body()
-            )
-            tr_component_1_new_revision.release()
-            store_single_transformation_revision(tr_component_1_new_revision)
-
-            exec_latest_by_group_id_input = ExecutionLatestInput(
-                revision_group_id=tr_component_1.revision_group_id,
-                wiring=tr_component_1.test_wiring,
-                run_pure_plot_parameters=False,
-            )
-
-            async with async_test_client as ac:
-                response = await ac.post(
-                    posix_urljoin(
-                        "/api/transformations/",
-                        "execute-latest?job_id=1270547c-b224-461d-9387-e9d9d465bbe1",
-                    ),
-                    json=json.loads(exec_latest_by_group_id_input.json()),
-                )
-
-            assert response.status_code == 200
-            resp_data = response.json()
-            assert "output_types_by_output_name" in resp_data
-            assert (
-                resp_data["output_types_by_output_name"]["operator_output"] == "STRING"
-            )
-            assert "job_id" in resp_data
-            assert UUID(resp_data["job_id"]) == UUID(
-                "1270547c-b224-461d-9387-e9d9d465bbe1"
-            )
-
-
-@pytest.mark.asyncio
-async def test_execute_latest_for_transformation_revision_no_revision_in_db(
-    async_test_client, clean_test_db_engine
-):
-    patched_session = sessionmaker(clean_test_db_engine)
-    with mock.patch(
-        "hetdesrun.persistence.dbservice.nesting.Session",
-        patched_session,
-    ):
-        with mock.patch(
-            "hetdesrun.persistence.dbservice.revision.Session",
-            patched_session,
-        ):
-            tr_component_1 = TransformationRevision(**tr_json_component_1)
-            tr_component_1.content = generate_code(tr_component_1.to_code_body())
-
-            exec_latest_by_group_id_input = ExecutionLatestInput(
-                revision_group_id=tr_component_1.revision_group_id,
-                wiring=tr_component_1.test_wiring,
-                run_pure_plot_parameters=False,
-            )
-
-            async with async_test_client as ac:
-                response = await ac.post(
-                    posix_urljoin(
-                        "/api/transformations/",
-                        "execute-latest?job_id=1270547c-b224-461d-9387-e9d9d465bbe1",
-                    ),
-                    json=json.loads(exec_latest_by_group_id_input.json()),
-                )
-
-            assert response.status_code == 404
-            assert (
-                "no released transformation revisions with revision group id"
-                in response.json()["detail"]
-            )
-=======
             with mock.patch(
                 "hetdesrun.backend.execution.runtime_config",
                 is_runtime_service=False,
@@ -812,7 +728,97 @@
                         "1270547c-b224-461d-9387-e9d9d465bbe1"
                     )
                     mocked_post.assert_called_once()
->>>>>>> e79b0f4c
+
+
+@pytest.mark.asyncio
+async def test_execute_latest_for_transformation_revision_works(
+    async_test_client, clean_test_db_engine
+):
+    patched_session = sessionmaker(clean_test_db_engine)
+    with mock.patch(
+        "hetdesrun.persistence.dbservice.nesting.Session",
+        patched_session,
+    ):
+        with mock.patch(
+            "hetdesrun.persistence.dbservice.revision.Session",
+            patched_session,
+        ):
+            tr_component_1 = TransformationRevision(**tr_json_component_1)
+            tr_component_1.content = generate_code(tr_component_1.to_code_body())
+            store_single_transformation_revision(tr_component_1)
+
+            tr_component_1_new_revision = TransformationRevision(
+                **tr_json_component_1_new_revision
+            )
+            tr_component_1_new_revision.content = generate_code(
+                tr_component_1_new_revision.to_code_body()
+            )
+            tr_component_1_new_revision.release()
+            store_single_transformation_revision(tr_component_1_new_revision)
+
+            exec_latest_by_group_id_input = ExecutionLatestInput(
+                revision_group_id=tr_component_1.revision_group_id,
+                wiring=tr_component_1.test_wiring,
+                run_pure_plot_parameters=False,
+            )
+
+            async with async_test_client as ac:
+                response = await ac.post(
+                    posix_urljoin(
+                        "/api/transformations/",
+                        "execute-latest?job_id=1270547c-b224-461d-9387-e9d9d465bbe1",
+                    ),
+                    json=json.loads(exec_latest_by_group_id_input.json()),
+                )
+
+            assert response.status_code == 200
+            resp_data = response.json()
+            assert "output_types_by_output_name" in resp_data
+            assert (
+                resp_data["output_types_by_output_name"]["operator_output"] == "STRING"
+            )
+            assert "job_id" in resp_data
+            assert UUID(resp_data["job_id"]) == UUID(
+                "1270547c-b224-461d-9387-e9d9d465bbe1"
+            )
+
+
+@pytest.mark.asyncio
+async def test_execute_latest_for_transformation_revision_no_revision_in_db(
+    async_test_client, clean_test_db_engine
+):
+    patched_session = sessionmaker(clean_test_db_engine)
+    with mock.patch(
+        "hetdesrun.persistence.dbservice.nesting.Session",
+        patched_session,
+    ):
+        with mock.patch(
+            "hetdesrun.persistence.dbservice.revision.Session",
+            patched_session,
+        ):
+            tr_component_1 = TransformationRevision(**tr_json_component_1)
+            tr_component_1.content = generate_code(tr_component_1.to_code_body())
+
+            exec_latest_by_group_id_input = ExecutionLatestInput(
+                revision_group_id=tr_component_1.revision_group_id,
+                wiring=tr_component_1.test_wiring,
+                run_pure_plot_parameters=False,
+            )
+
+            async with async_test_client as ac:
+                response = await ac.post(
+                    posix_urljoin(
+                        "/api/transformations/",
+                        "execute-latest?job_id=1270547c-b224-461d-9387-e9d9d465bbe1",
+                    ),
+                    json=json.loads(exec_latest_by_group_id_input.json()),
+                )
+
+            assert response.status_code == 404
+            assert (
+                "no released transformation revisions with revision group id"
+                in response.json()["detail"]
+            )
 
 
 @pytest.mark.asyncio
