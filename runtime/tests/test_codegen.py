import json
import os

import pytest

from hetdesrun.component.code import (
    add_documentation_as_module_doc_string,
    add_test_wiring_dictionary,
    check_parameter_names,
    expand_code,
    generate_function_header,
    update_code,
)
from hetdesrun.datatypes import DataType
from hetdesrun.models.code import example_code, example_code_async
from hetdesrun.persistence.models.io import (
    InputType,
    IOInterface,
    TransformationInput,
    TransformationOutput,
)
from hetdesrun.persistence.models.transformation import TransformationRevision
from hetdesrun.trafoutils.io.load import load_json, load_python_file


def test_function_header_no_params():
    component = TransformationRevision(
        io_interface=IOInterface(inputs=[], outputs=[]),
        name="Test Component",
        description="A test component",
        category="Tests",
        id="c6eff22c-21c4-43c6-9ae1-b2bdfb944565",
        revision_group_id="c6eff22c-21c4-43c6-9ae1-b2bdfb944565",
        version_tag="1.0.0",
        state="DRAFT",
        type="COMPONENT",
        content="",
        test_wiring=[],
    )
    func_header = generate_function_header(component)

    assert (
        func_header
        == """\
# ***** DO NOT EDIT LINES BELOW *****
# These lines may be overwritten if component details or inputs/outputs change.
COMPONENT_INFO = {
    "inputs": {},
    "outputs": {},
    "name": "Test Component",
    "category": "Tests",
    "description": "A test component",
    "version_tag": "1.0.0",
    "id": "c6eff22c-21c4-43c6-9ae1-b2bdfb944565",
    "revision_group_id": "c6eff22c-21c4-43c6-9ae1-b2bdfb944565",
    "state": "DRAFT",
}


def main():
    # entrypoint function for this component
    # ***** DO NOT EDIT LINES ABOVE *****
"""
    )


def test_function_header_description_line_too_long():
    component = TransformationRevision(
        io_interface=IOInterface(inputs=[], outputs=[]),
        name="Test Component",
        description=(
            "A very long test component description so that the line is longer than allowed"
        ),
        category="Tests",
        id="c6eff22c-21c4-43c6-9ae1-b2bdfb944565",
        revision_group_id="c6eff22c-21c4-43c6-9ae1-b2bdfb944565",
        version_tag="1.0.0",
        state="DRAFT",
        type="COMPONENT",
        content="",
        test_wiring=[],
    )
    func_header = generate_function_header(component)
    assert "# noqa: E501" in func_header


def test_function_header_multiple_inputs():
    component = TransformationRevision(
        io_interface=IOInterface(
            inputs=[
                TransformationInput(name="x", data_type=DataType.Float),
                TransformationInput(name="okay", data_type=DataType.Boolean),
            ],
            outputs=[TransformationOutput(name="output", data_type=DataType.Float)],
        ),
        name="Test Component",
        description="A test component",
        category="Tests",
        id="c6eff22c-21c4-43c6-9ae1-b2bdfb944565",
        revision_group_id="c6eff22c-21c4-43c6-9ae1-b2bdfb944565",
        version_tag="1.0.0",
        state="DRAFT",
        type="COMPONENT",
        content="",
        test_wiring=[],
    )
    func_header = generate_function_header(component)
    assert "main(*, x, okay)" in func_header
    assert (
        """
    "inputs": {
        "x": {"data_type": "FLOAT"},
        "okay": {"data_type": "BOOLEAN"},
    },
    """
        in func_header
    )
    assert (
        """
    "outputs": {
        "output": {"data_type": "FLOAT"},
    },
    """
        in func_header
    )
    assert '"version_tag": "1.0.0"' in func_header


def test_function_header_optional_inputs():
    component = TransformationRevision(
        io_interface=IOInterface(
            inputs=[
                TransformationInput(
                    name="x",
                    data_type=DataType.Float,
                    type=InputType.OPTIONAL,
                    value="1.2",
                ),
                TransformationInput(
                    name="okay",
                    data_type=DataType.Boolean,
                    type=InputType.OPTIONAL,
                    value="false",
                ),
                TransformationInput(
                    name="neither_nor_ok",
                    data_type=DataType.Boolean,
                    type=InputType.OPTIONAL,
                    value="",
                ),
                TransformationInput(
                    name="text",
                    data_type=DataType.String,
                    type=InputType.OPTIONAL,
                    value="text",
                ),
                TransformationInput(
                    name="no_text",
                    data_type=DataType.String,
                    type=InputType.OPTIONAL,
                ),
                TransformationInput(
                    name="empty_text",
                    data_type=DataType.String,
                    type=InputType.OPTIONAL,
                    value="",
                ),
                TransformationInput(
                    name="no_any",
                    data_type=DataType.Any,
                    type=InputType.OPTIONAL,
                ),
                TransformationInput(
                    name="null_any",
                    data_type=DataType.Any,
                    type=InputType.OPTIONAL,
                    value="null",
                ),
                TransformationInput(
                    name="empty_string_any",
                    data_type=DataType.Any,
                    type=InputType.OPTIONAL,
                    value="",
                ),
                TransformationInput(
                    name="some_string_any",
                    data_type=DataType.Any,
                    type=InputType.OPTIONAL,
                    value="any",
                ),
                TransformationInput(
                    name="some_number_any",
                    data_type=DataType.Any,
                    type=InputType.OPTIONAL,
                    value="23",
                ),
                TransformationInput(
                    name="some_json_any",
                    data_type=DataType.Any,
                    type=InputType.OPTIONAL,
                    value='{"test": true, "content": null, "sub_structure": {"relevant": false}}',
                ),
                TransformationInput(
                    name="series",
                    data_type=DataType.Series,
                    type=InputType.OPTIONAL,
                    value=(
                        '{"2020-01-01T01:15:27.000Z": 42.2, "2020-01-03T08:20:03.000Z": 18.7, '
                        '"2020-01-03T08:20:04.000Z": 25.9}'
                    ),
                ),
            ],
            outputs=[TransformationOutput(name="output", data_type=DataType.Float)],
        ),
        name="Test Component",
        description="A test component",
        category="Tests",
        id="c6eff22c-21c4-43c6-9ae1-b2bdfb944565",
        revision_group_id="c6eff22c-21c4-43c6-9ae1-b2bdfb944565",
        version_tag="1.0.0",
        state="DRAFT",
        type="COMPONENT",
        content="",
        test_wiring=[],
    )
    func_header = generate_function_header(component)
    assert '"default_value": False' in func_header
    assert '"default_value": None' in func_header
    assert '"default_value": 1.2' in func_header
    assert '"default_value": "text"' in func_header
    assert '"default_value": "None"' not in func_header
    assert '"default_value": ""' in func_header
    assert '"default_value": "any"' in func_header
    assert '"default_value": 23' in func_header
    assert (
        '"default_value": {\n'
        '                "test": True,\n'
        '                "content": None,\n'
        '                "sub_structure": {"relevant": False},\n'
        "            }" in func_header
    )
    assert (
        "def main(\n"
        "    *,\n"
        "    x=1.2,\n"
        "    okay=False,\n"
        "    neither_nor_ok=None,\n"
        '    text="text",\n'
        "    no_text=None,\n"
        '    empty_text="",\n'
        "    no_any=None,\n"
        "    null_any=None,\n"
        '    empty_string_any="",\n'
        '    some_string_any="any",\n'
        "    some_number_any=23,\n"
        '    some_json_any={"test": True, "content": None, "sub_structure": {"relevant": False}},\n'
        "    series=pd.read_json(\n"
        "        io.StringIO(\n"
        '            \'{"2020-01-01T01:15:27.000Z": 42.2, "2020-01-03T08:20:03.000Z": 18.7, '
        '"2020-01-03T08:20:04.000Z": 25.9}\'\n'
        "        ),\n"
        '        typ="series",\n'
        "    ),\n"
        "):"
    ) in func_header

    component_with_none = TransformationRevision(
        io_interface=IOInterface(
            inputs=[
                TransformationInput(
                    name="none",
                    data_type=DataType.Float,
                    type=InputType.OPTIONAL,
                    value="None",
                ),
            ],
            outputs=[TransformationOutput(name="output", data_type=DataType.Float)],
        ),
        name="Test Component",
        description="A test component",
        category="Tests",
        id="c6eff22c-21c4-43c6-9ae1-b2bdfb944565",
        revision_group_id="c6eff22c-21c4-43c6-9ae1-b2bdfb944565",
        version_tag="1.0.0",
        state="DRAFT",
        type="COMPONENT",
        content="",
        test_wiring=[],
    )
    with pytest.raises(
        TypeError,
        match="Parsing Error for value 'None' of input 'none' as FLOAT. Enter 'null' instead.",
    ):
        generate_function_header(component_with_none)


def test_check_parameter_names():
    assert check_parameter_names(["x"])
    assert not check_parameter_names(["1", "x"])


def test_update_code_without_io():
    component = TransformationRevision(
        io_interface=IOInterface(inputs=[], outputs=[]),
        name="Test Component",
        description="A test component",
        category="Tests",
        id="c6eff22c-21c4-43c6-9ae1-b2bdfb944565",
        revision_group_id="c6eff22c-21c4-43c6-9ae1-b2bdfb944565",
        version_tag="1.0.0",
        state="RELEASED",
        type="COMPONENT",
        released_timestamp="2019-12-01T12:00:00+00:00",
        content=example_code,
        test_wiring=[],
    )
    updated_component = TransformationRevision(
        io_interface=IOInterface(inputs=[], outputs=[]),
        name="Test Component",
        description="A test component",
        category="Tests",
        id="c6eff22c-21c4-43c6-9ae1-b2bdfb944565",
        revision_group_id="c6eff22c-21c4-43c6-9ae1-b2bdfb944565",
        version_tag="1.0.1",
        state="DRAFT",
        type="COMPONENT",
        content=example_code,
        test_wiring=[],
    )
    new_code = update_code(updated_component)
    assert """return {"z": x+y}""" in new_code
    assert "c6eff22c-21c4-43c6-9ae1-b2bdfb944565" in new_code
    assert "1.0.0" not in new_code

    # test input without both start/stop markers
    component.content = ""
    new_code = update_code(component)
    assert "pass" in new_code

    # test input without only stop marker
    component.content = "# ***** DO NOT EDIT LINES BELOW *****"
    new_code = update_code(component)
    assert "pass" in new_code

    # test with async def in function header
    component.content = example_code_async
    new_code = update_code(component)
    assert "async def" in new_code


<<<<<<< HEAD
def test_update_code_with_optional_inputs():
    json_path = os.path.join(
        "tests",
        "data",
        "components",
        "test_optional_inputs_component.json",
    )
    with open(json_path) as f:
        tr_json = json.load(f)

    tr = TransformationRevision(**tr_json)

    updated_code = update_code(tr)

    py_path = os.path.join(
        "tests",
        "data",
        "components",
        "test_optional_inputs_component.py",
    )
    with open(py_path) as f:
        code_from_file = f.read()

    assert updated_code == code_from_file
=======
def test_add_documentation_as_module_docstring():
    component_tr_path = "tests/data/components/reduced_code.json"
    component_tr = TransformationRevision(**load_json(component_tr_path))
    assert "test" not in component_tr.content

    component_tr.documentation = "test"
    code_with_updated_module_doc_string = add_documentation_as_module_doc_string(
        component_tr.content, component_tr
    )
    assert 'test\n"""' in code_with_updated_module_doc_string

    component_tr.documentation = "test\n"
    code_with_updated_module_doc_string = add_documentation_as_module_doc_string(
        component_tr.content, component_tr
    )
    assert 'test\n"""' in code_with_updated_module_doc_string


def test_add_test_wiring_dictionary():
    component_tr_path = "tests/data/components/reduced_code.json"
    component_tr = TransformationRevision(**load_json(component_tr_path))
    component_code_path = "tests/data/components/reduced_code.py"
    component_code_without_test_wiring_dictionary = load_python_file(
        component_code_path
    )

    assert (
        "TEST_WIRING_FROM_PY_FILE_IMPORT"
        not in component_code_without_test_wiring_dictionary
    )
    component_code_with_new_test_wiring_dictionary = add_test_wiring_dictionary(
        component_code_without_test_wiring_dictionary, component_tr
    )
    assert (
        "TEST_WIRING_FROM_PY_FILE_IMPORT"
        in component_code_with_new_test_wiring_dictionary
    )

    assert "24" not in component_code_without_test_wiring_dictionary
    component_tr.test_wiring.input_wirings[1].filters["value"] = "24"
    component_code_with_updated_test_wiring_dictionary = add_test_wiring_dictionary(
        component_code_without_test_wiring_dictionary, component_tr
    )
    assert "24" in component_code_with_updated_test_wiring_dictionary


def test_expand_code():
    reduced_component_tr_path = "tests/data/components/reduced_code.json"
    reduced_component_tr = TransformationRevision(
        **load_json(reduced_component_tr_path)
    )

    expanded_component_code_path = "tests/data/components/expanded_code.py"
    expanded_component_code = load_python_file(expanded_component_code_path)

    expanded_reduced_code = expand_code(reduced_component_tr)
    assert expanded_reduced_code != reduced_component_tr.content
    assert expanded_reduced_code == expanded_component_code
>>>>>>> 5308d5cc
<|MERGE_RESOLUTION|>--- conflicted
+++ resolved
@@ -348,7 +348,6 @@
     assert "async def" in new_code
 
 
-<<<<<<< HEAD
 def test_update_code_with_optional_inputs():
     json_path = os.path.join(
         "tests",
@@ -373,7 +372,8 @@
         code_from_file = f.read()
 
     assert updated_code == code_from_file
-=======
+
+
 def test_add_documentation_as_module_docstring():
     component_tr_path = "tests/data/components/reduced_code.json"
     component_tr = TransformationRevision(**load_json(component_tr_path))
@@ -431,5 +431,4 @@
 
     expanded_reduced_code = expand_code(reduced_component_tr)
     assert expanded_reduced_code != reduced_component_tr.content
-    assert expanded_reduced_code == expanded_component_code
->>>>>>> 5308d5cc
+    assert expanded_reduced_code == expanded_component_code