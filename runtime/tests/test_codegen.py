--- conflicted
+++ resolved
@@ -2,18 +2,12 @@
     generate_function_header,
     check_parameter_names,
     update_code,
-<<<<<<< HEAD
-=======
-    example_code,
-    example_code_async,
->>>>>>> e95973e9
 )
-from hetdesrun.models.code import ComponentInfo, example_code
+from hetdesrun.models.code import ComponentInfo, example_code, example_code_async
 from hetdesrun.datatypes import DataType
 
 
 def test_function_header_no_params():
-<<<<<<< HEAD
     component_info = ComponentInfo(
         input_types_by_name={},
         output_types_by_name={}, 
@@ -26,27 +20,12 @@
     )
     func_header = generate_function_header(component_info)
     assert "main()" in func_header
-=======
-    func_header = generate_function_header(
-        {},
-        {}, 
-        "Test Component", 
-        "A test component", 
-        "Tests", 
-        "c6eff22c-21c4-43c6-9ae1-b2bdfb944565", 
-        "c6eff22c-21c4-43c6-9ae1-b2bdfb944565", 
-        "1.0.0",
-        "def",
-    )
-    assert "def main()" in func_header
->>>>>>> e95973e9
     assert "inputs={}" in func_header
     assert "outputs={}" in func_header
     assert 'id="c6eff22c-21c4-43c6-9ae1-b2bdfb944565"' in func_header
 
 
 def test_function_header_multiple_inputs():
-<<<<<<< HEAD
     component_info = ComponentInfo(
         input_types_by_name={"x": DataType.Float, "okay": DataType.Boolean},
         output_types_by_name={"output": DataType.Float}, 
@@ -56,18 +35,6 @@
         id="c6eff22c-21c4-43c6-9ae1-b2bdfb944565", 
         revision_group_id="c6eff22c-21c4-43c6-9ae1-b2bdfb944565", 
         version_tag="1.0.0",
-=======
-    func_header = generate_function_header(
-        {"x": DataType.Float, "okay": DataType.Boolean},
-        {"output": DataType.Float},
-        "Test Component",
-        "A test component",
-        "Tests",
-        "c6eff22c-21c4-43c6-9ae1-b2bdfb944565",
-        "c6eff22c-21c4-43c6-9ae1-b2bdfb944565",
-        "1.0.0",
-        "def",
->>>>>>> e95973e9
     )
     func_header = generate_function_header(component_info)
     assert "main(*, x, okay)" in func_header
@@ -134,13 +101,6 @@
     # test with async def in function header
     new_code = update_code(
         example_code_async, 
-        {}, 
-        {},
-        "Test Component", 
-        "A test component", 
-        "Tests",
-        "c6eff22c-21c4-43c6-9ae1-b2bdfb944565",
-        "c6eff22c-21c4-43c6-9ae1-b2bdfb944565",
-        "1.0.1",
+        component_info,
     )
     assert "async def" in new_code