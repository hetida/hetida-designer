--- conflicted
+++ resolved
@@ -81,35 +81,6 @@
 
 
 @pytest.mark.asyncio
-<<<<<<< HEAD
-=======
-async def test_blob_storage_load_blob_from_storage_with_multiple_existing_sources() -> None:
-    with mock_s3():
-        client_mock = boto3.client("s3", region_name="us-east-1")
-        bucket_name = "i-ii"
-        client_mock.create_bucket(Bucket=bucket_name)
-        client_mock.put_object(
-            Bucket=bucket_name,
-            Key="A_2022-01-02T14:23:18+00:00_4ec1c6fd-03cc-4c21-8a74-23f3dd841a1f",
-            Body=struct.pack(">i", 42),
-        )
-        with mock.patch(
-            "hetdesrun.adapters.blob_storage.load_blob.get_s3_client",
-            return_value=client_mock,
-        ), mock.patch(
-            "hetdesrun.adapters.blob_storage.load_blob.get_source_by_thing_node_id_and_metadata_key",
-            side_effect=StructureObjectNotUnique,
-        ), pytest.raises(
-            StructureObjectNotUnique
-        ):
-            await load_blob_from_storage(
-                thing_node_id="i-ii/A",
-                metadata_key="A - 2022-01-02 14:23:18+00:00 - 4ec1c6fd-03cc-4c21-8a74-23f3dd841a1f",
-            )
-
-
-@pytest.mark.asyncio
->>>>>>> a8b66578
 async def test_blob_storage_load_blob_from_storage_with_non_existing_bucket() -> None:
     with mock_s3():
         client_mock = boto3.client("s3", region_name="us-east-1")
