from unittest import mock
import pytest

from starlette.testclient import TestClient

from hetdesrun.utils import get_uuid_from_seed

from hetdesrun.webservice.application import app

from hetdesrun.exportimport.importing import load_json

<<<<<<< HEAD
=======
from hetdesrun.component.code import update_code

>>>>>>> a0863b95
from hetdesrun.persistence import get_db_engine, sessionmaker
from hetdesrun.persistence.dbmodels import Base
from hetdesrun.persistence.dbservice.revision import (
    store_single_transformation_revision,
)
from hetdesrun.persistence.models.transformation import TransformationRevision

from hetdesrun.backend.models.component import ComponentRevisionFrontendDto

client = TestClient(app)


@pytest.fixture(scope="function")
def clean_test_db_engine(use_in_memory_db):
    if use_in_memory_db:
        in_memory_database_url = "sqlite+pysqlite:///:memory:"
        engine = get_db_engine(override_db_url=in_memory_database_url)
    else:
        engine = get_db_engine()
    Base.metadata.drop_all(engine)
    Base.metadata.create_all(engine)
    return engine


dto_json_component_1 = {
    "id": str(get_uuid_from_seed("component 1")),
    "groupId": str(get_uuid_from_seed("group of component 1")),
    "name": "component 1",
    "description": "description of component 1",
    "category": "category",
    "type": "COMPONENT",
    "state": "DRAFT",
    "tag": "1.0.0",
    "inputs": [],
    "outputs": [],
    "wirings": [],
    "code": "code",
}
dto_json_component_1_update = {
    "id": str(get_uuid_from_seed("component 1")),
    "groupId": str(get_uuid_from_seed("group of component 1")),
    "name": "new name",
    "description": "description of component 1",
    "category": "Test",
    "type": "COMPONENT",
    "state": "DRAFT",
    "tag": "1.0.0",
    "inputs": [
        {
            "id": str(get_uuid_from_seed("new input")),
            "name": "new_input",
            "type": "INT",
        }
    ],
    "outputs": [],
    "wirings": [],
    "code": 'from hetdesrun.component.registration import register\nfrom hetdesrun.datatypes import DataType\n# add your own imports here, e.g.\n#     import pandas as pd\n#     import numpy as np\n\n\n# ***** DO NOT EDIT LINES BELOW *****\n# These lines may be overwritten if component details or inputs/outputs change."\n@register(\n    inputs={},\n    outputs={},\n    component_name="component 1",\n    description="description of component 1",\n    category="category",\n    uuid="c3f0ffdc-ff1c-a612-668c-0a606020ffaa",\n    group_id="b301ff9e-bdbb-8d7c-f6e2-7e83b919a8d3",\n    tag="1.0.0"\n)\ndef main(*, new_input):\n    # entrypoint function for this component\n    # ***** DO NOT EDIT LINES ABOVE *****\n    # write your function code here.\n    # new comment\n    pass\n',
}
dto_json_component_2 = {
    "id": str(get_uuid_from_seed("component 2")),
    "groupId": str(get_uuid_from_seed("group of component 2")),
    "name": "component 2",
    "description": "description of component 2",
    "category": "category",
    "type": "COMPONENT",
    "state": "RELEASED",
    "tag": "1.0.0",
    "inputs": [],
    "outputs": [],
    "wirings": [],
    "code": "code",
}
dto_json_component_2_update = {
    "id": str(get_uuid_from_seed("component 2")),
    "groupId": str(get_uuid_from_seed("group of component 2")),
    "name": "component 2",
    "description": "description of component 2",
    "category": "category",
    "type": "COMPONENT",
    "state": "RELEASED",
    "tag": "1.0.0",
    "inputs": [],
    "outputs": [],
    "wirings": [],
    "code": 'from hetdesrun.component.registration import register\nfrom hetdesrun.datatypes import DataType\n# add your own imports here, e.g.\n#     import pandas as pd\n#     import numpy as np\n\n\n# ***** DO NOT EDIT LINES BELOW *****\n# These lines may be overwritten if component details or inputs/outputs change."\n@register(\n    inputs={},\n    outputs={},\n    component_name="component 2",\n    description="description of component 2",\n    category="category",\n    uuid="'
    + str(get_uuid_from_seed("component 2"))
    + '",\n    group_id="'
    + str(get_uuid_from_seed("group of component 2"))
    + '",\n    tag="1.0.0"\n)\ndef main(*):\n    # entrypoint function for this component\n    # ***** DO NOT EDIT LINES ABOVE *****\n    # write your function code here.\n    # new comment\n    pass\n',
}
dto_json_component_2_deprecate = {
    "id": str(get_uuid_from_seed("component 2")),
    "groupId": str(get_uuid_from_seed("group of component 2")),
    "name": "component 2",
    "description": "description of component 2",
    "category": "category",
    "type": "COMPONENT",
    "state": "DISABLED",
    "tag": "1.0.0",
    "inputs": [],
    "outputs": [],
    "wirings": [],
    "code": 'from hetdesrun.component.registration import register\nfrom hetdesrun.datatypes import DataType\n# add your own imports here, e.g.\n#     import pandas as pd\n#     import numpy as np\n\n\n# ***** DO NOT EDIT LINES BELOW *****\n# These lines may be overwritten if component details or inputs/outputs change."\n@register(\n    inputs={},\n    outputs={},\n    component_name="component 2",\n    description="description of component 2",\n    category="category",\n    uuid="'
    + str(get_uuid_from_seed("component 2"))
    + '",\n    group_id="'
    + str(get_uuid_from_seed("group of component 2"))
    + '",\n    tag="1.0.0"\n)\ndef main(*):\n    # entrypoint function for this component\n    # ***** DO NOT EDIT LINES ABOVE *****\n    # write your function code here.\n    # new comment\n    pass\n',
}

dto_json_wiring = {
    "id": "2634db74-157b-4c07-a49d-6aedc6f9a7bc",
    "name": "STANDARD-WIRING",
    "inputWirings": [
        {
            "id": "5021c197-3c38-4e66-b4dc-20e6b5a75bdc",
            "workflowInputName": "new_input",
            "adapterId": "direct_provisioning",
            "filters": {"value": 100},
        },
    ],
    "outputWirings": [],
}

valid_component_dto_dict = {
    "category": "Arithmetic",
    "code": 'from hetdesrun.component.registration import register\nfrom hetdesrun.datatypes import DataType\n\nimport pandas as pd\nimport numpy as np\n\n# ***** DO NOT EDIT LINES BELOW *****\n# These lines may be overwritten if component details or inputs/outputs change.\n@register(\n    inputs={"a": DataType.Any, "b": DataType.Integer},\n    outputs={"modulo": DataType.Any},\n    component_name="Modulo",\n    description="Calculates the modulo to some given b",\n    category="Arithmetic",\n    uuid="ebb5b2d1-7c25-94dd-ca81-6a9e5b21bc2f",\n    group_id="ebb5b2d1-7c25-94dd-ca81-6a9e5b21bc2f",\n    tag="1.0.0"\n)\ndef main(*, a, b):\n    # entrypoint function for this component\n    # ***** DO NOT EDIT LINES ABOVE *****\n    # write your function code here.\n\n    return {"modulo": a % b}\n',
    "description": "Calculates the modulo to some given b",
    "groupId": "ebb5b2d1-7c25-94dd-ca81-6a9e5b21bc2f",
    "id": "ebb5b2d1-7c25-94dd-ca81-6a9e5b21bc2f",
    "inputs": [
        {
            "id": "1aa579e3-e568-326c-0768-72c725844828",
            "name": "a",
            "posX": 0,
            "posY": 0,
            "type": "ANY",
        },
        {
            "id": "6198074e-18fa-0ba1-13a7-8d77b7f2c8f3",
            "name": "b",
            "posX": 0,
            "posY": 0,
            "type": "INT",
        },
    ],
    "name": "Modulo",
    "outputs": [
        {
            "id": "f309d0e5-6f20-2edb-c7be-13f84882af93",
            "name": "modulo",
            "posX": 0,
            "posY": 0,
            "type": "ANY",
        }
    ],
    "state": "RELEASED",
    "tag": "1.0.0",
    "type": "COMPONENT",
    "wirings": [
        {
            "id": "8e7d06f4-1085-4243-bff7-18991d377923",
            "name": "STANDARD-WIRING",
            "inputWirings": [
                {
                    "id": "77886042-28e9-4640-9405-9c3d1d61a08c",
                    "workflowInputName": "a",
                    "adapterId": "direct_provisioning",
                    "filters": {"value": "27"},
                },
                {
                    "id": "f64e6718-2d15-4c1a-828f-65da48fe56a2",
                    "workflowInputName": "b",
                    "adapterId": "direct_provisioning",
                    "filters": {"value": "4"},
                },
            ],
            "outputWirings": [],
        }
    ],
}


@pytest.mark.asyncio
async def test_get_component_revision_by_id_with_valid_component(
    async_test_client, clean_test_db_engine
):
    with mock.patch(
        "hetdesrun.persistence.dbservice.revision.Session",
        sessionmaker(clean_test_db_engine),
    ):
        store_single_transformation_revision(
            ComponentRevisionFrontendDto(
                **dto_json_component_1
            ).to_transformation_revision()
        )

        async with async_test_client as ac:
            response = await ac.get(
                "/api/components/" + str(get_uuid_from_seed("component 1"))
            )
        assert response.status_code == 200
        assert response.json() == dto_json_component_1


@pytest.mark.asyncio
async def test_get_component_revision_by_id_with_inexistent_component(
    async_test_client, clean_test_db_engine
):
    with mock.patch(
        "hetdesrun.persistence.dbservice.revision.Session",
        sessionmaker(clean_test_db_engine),
    ):
        async with async_test_client as ac:
            response = await ac.get(
                "/api/components/" + str(get_uuid_from_seed("inexistent component"))
            )
        assert response.status_code == 404
        assert "Found no" in response.json()["detail"]


@pytest.mark.asyncio
async def test_create_transformation_revision_from_component_dto(
    async_test_client, clean_test_db_engine
):
    with mock.patch(
        "hetdesrun.persistence.dbservice.revision.Session",
        sessionmaker(clean_test_db_engine),
    ):
        async with async_test_client as ac:
            response = await ac.post("/api/components/", json=dto_json_component_1)

        assert response.status_code == 201
        assert response.json()["name"] == dto_json_component_1["name"]


@pytest.mark.asyncio
async def test_update_transformation_revision_from_component_dto(
    async_test_client, clean_test_db_engine
):
    with mock.patch(
        "hetdesrun.persistence.dbservice.revision.Session",
        sessionmaker(clean_test_db_engine),
    ):
        store_single_transformation_revision(
            ComponentRevisionFrontendDto(
                **dto_json_component_1
            ).to_transformation_revision()
        )

        async with async_test_client as ac:
            response = await ac.put(
                "/api/components/" + str(get_uuid_from_seed("component 1")),
                json=dto_json_component_1_update,
            )

        assert response.status_code == 201
        assert response.json()["name"] == "new name"
        assert response.json()["category"] == "Test"
        assert response.json()["inputs"][0]["id"] == str(
            get_uuid_from_seed("new input")
        )
        print(response.json()["code"])
        assert "new_input" in response.json()["code"]


@pytest.mark.asyncio
async def test_update_transformation_revision_from_non_existing_component_dto(
    async_test_client, clean_test_db_engine
):
    with mock.patch(
        "hetdesrun.persistence.dbservice.revision.Session",
        sessionmaker(clean_test_db_engine),
    ):
        async with async_test_client as ac:
            response = await ac.put(
                "/api/components/" + str(get_uuid_from_seed("component 1")),
                json=dto_json_component_1_update,
            )

        assert response.status_code == 201
        assert response.json()["name"] == "new name"
        assert response.json()["category"] == "Test"
        assert response.json()["inputs"][0]["id"] == str(
            get_uuid_from_seed("new input")
        )
        assert "new comment" in response.json()["code"]
        assert "revision_group_id" in response.json()["code"]


@pytest.mark.asyncio
async def test_update_transformation_revision_from_released_component_dto(
    async_test_client, clean_test_db_engine
):
    with mock.patch(
        "hetdesrun.persistence.dbservice.revision.Session",
        sessionmaker(clean_test_db_engine),
    ):
        store_single_transformation_revision(
            ComponentRevisionFrontendDto(
                **dto_json_component_2
            ).to_transformation_revision()
        )

        async with async_test_client as ac:
            response = await ac.put(
                "/api/components/" + str(get_uuid_from_seed("component 2")),
                json=dto_json_component_2_update,
            )

        assert response.status_code == 403


@pytest.mark.asyncio
async def test_deprecate_transformation_revision_from_component_dto(
    async_test_client, clean_test_db_engine
):
    with mock.patch(
        "hetdesrun.persistence.dbservice.revision.Session",
        sessionmaker(clean_test_db_engine),
    ):
        store_single_transformation_revision(
            ComponentRevisionFrontendDto(
                **dto_json_component_2
            ).to_transformation_revision()
        )

        async with async_test_client as ac:
            response = await ac.put(
                "/api/components/" + str(get_uuid_from_seed("component 2")),
                json=dto_json_component_2_deprecate,
            )

        assert response.status_code == 201
        assert response.json()["state"] == "DISABLED"
        assert response.json()["name"] != "new name"
        assert response.json()["category"] != "Test"
        assert len(response.json()["inputs"]) == 0
        assert "new comment" not in response.json()["code"]


@pytest.mark.asyncio
async def test_delete_transformation_revision_from_component_dto(
    async_test_client, clean_test_db_engine
):
    with mock.patch(
        "hetdesrun.persistence.dbservice.revision.Session",
        sessionmaker(clean_test_db_engine),
    ):
        store_single_transformation_revision(
            ComponentRevisionFrontendDto(
                **dto_json_component_1
            ).to_transformation_revision()
        )

        async with async_test_client as ac:
            response = await ac.delete(
                "/api/components/" + str(get_uuid_from_seed("component 1")),
            )

        assert response.status_code == 204


@pytest.mark.asyncio
async def test_set_test_wiring_for_component_dto(
    async_test_client, clean_test_db_engine
):
    with mock.patch(
        "hetdesrun.persistence.dbservice.revision.Session",
        sessionmaker(clean_test_db_engine),
    ):

        store_single_transformation_revision(
            ComponentRevisionFrontendDto(
                **dto_json_component_1_update
            ).to_transformation_revision()
        )

        async with async_test_client as ac:
            response = await ac.post(
                "/api/components/"
                + str(get_uuid_from_seed("component 1"))
                + "/wirings",
                json=dto_json_wiring,
            )

        assert response.status_code == 200


@pytest.mark.asyncio
async def test_execute_for_component_dto(async_test_client, clean_test_db_engine):
    with mock.patch(
        "hetdesrun.persistence.dbservice.revision.Session",
        sessionmaker(clean_test_db_engine),
    ):

        store_single_transformation_revision(
            ComponentRevisionFrontendDto(
                **valid_component_dto_dict
            ).to_transformation_revision()
        )

        async with async_test_client as ac:
            response = await ac.post(
                "/api/components/" + valid_component_dto_dict["id"] + "/execute",
                json=valid_component_dto_dict["wirings"][0],
            )

        assert response.status_code == 200
        assert "output_types_by_output_name" in response.json()


@pytest.mark.asyncio
async def test_execute_for_component_without_hetdesrun_imports(async_test_client, clean_test_db_engine):
    with mock.patch(
        "hetdesrun.persistence.dbservice.revision.Session",
        sessionmaker(clean_test_db_engine),
    ):

        path = (
<<<<<<< HEAD
            "./transformations/components/anomaly-detection/"
=======
            "./tests/data/components/"
>>>>>>> a0863b95
            "alerts-from-score_100_38f168ef-cb06-d89c-79b3-0cd823f32e9d"
            ".json"
        )
        component_tr_json = load_json(path)
        wiring_json = {
            "id":"38f168ef-cb06-d89c-79b3-0cd823f32e9d",
            "name":"STANDARD-WIRING",
            "inputWirings":[
                {
                    "id":"8c249f92-4b81-457e-9371-24204d6b373b",
                    "workflowInputName":"scores",
                    "adapterId":"direct_provisioning",
                    "filters":{
                        "value":(
                            "{\n"
                            "    \"2020-01-03T08:20:03.000Z\": 18.7,\n"
                            "    \"2020-01-01T01:15:27.000Z\": 42.2,\n"
                            "    \"2020-01-03T08:20:04.000Z\": 25.9\n"
                            "}"
                        )
                    }
                },
                {
                    "id":"0f0f97f7-1f5d-4f5d-be11-7c7b78d02129",
                    "workflowInputName":"threshold",
                    "adapterId":"direct_provisioning",
                    "filters":{
                        "value":"30"
                    }
                }
            ],
            "outputWirings":[]
        }

<<<<<<< HEAD
        store_single_transformation_revision(
            TransformationRevision(**component_tr_json)
        )
=======
        tr = TransformationRevision(**component_tr_json)
        tr.content = update_code(tr.content, tr.to_component_info())
        assert "COMPONENT_INFO" in tr.content
        
        store_single_transformation_revision(tr)
>>>>>>> a0863b95

        async with async_test_client as ac:
            response = await ac.post(
                "/api/components/" + component_tr_json["id"] + "/execute",
                json=wiring_json,
            )

        assert response.status_code == 200
        assert "output_types_by_output_name" in response.json()<|MERGE_RESOLUTION|>--- conflicted
+++ resolved
@@ -9,11 +9,8 @@
 
 from hetdesrun.exportimport.importing import load_json
 
-<<<<<<< HEAD
-=======
 from hetdesrun.component.code import update_code
 
->>>>>>> a0863b95
 from hetdesrun.persistence import get_db_engine, sessionmaker
 from hetdesrun.persistence.dbmodels import Base
 from hetdesrun.persistence.dbservice.revision import (
@@ -433,11 +430,7 @@
     ):
 
         path = (
-<<<<<<< HEAD
-            "./transformations/components/anomaly-detection/"
-=======
             "./tests/data/components/"
->>>>>>> a0863b95
             "alerts-from-score_100_38f168ef-cb06-d89c-79b3-0cd823f32e9d"
             ".json"
         )
@@ -472,17 +465,11 @@
             "outputWirings":[]
         }
 
-<<<<<<< HEAD
-        store_single_transformation_revision(
-            TransformationRevision(**component_tr_json)
-        )
-=======
         tr = TransformationRevision(**component_tr_json)
         tr.content = update_code(tr.content, tr.to_component_info())
         assert "COMPONENT_INFO" in tr.content
         
         store_single_transformation_revision(tr)
->>>>>>> a0863b95
 
         async with async_test_client as ac:
             response = await ac.post(
