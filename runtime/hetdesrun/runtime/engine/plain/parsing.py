"""Parse workflow input into data structures of plain engine"""
import logging
from typing import Callable, Coroutine, Dict, List, Tuple, Union, cast

from hetdesrun.component.load import ComponentCodeImportError, import_func_from_code
from hetdesrun.datatypes import NamedDataTypedValue
from hetdesrun.models.code import CodeModule
from hetdesrun.models.component import ComponentRevision
from hetdesrun.models.workflow import (
    ComponentNode,
    WorkflowConnection,
    WorkflowInput,
    WorkflowNode,
    WorkflowOutput,
)
<<<<<<< HEAD
from hetdesrun.models.component import ComponentRevision
from hetdesrun.models.code import CodeModule
from hetdesrun.runtime.engine.plain.workflow import Workflow, ComputationNode, Node

from hetdesrun.component.load import (
    import_func_from_code,
    ComponentCodeImportError,
)

from hetdesrun.datatypes import NamedDataTypedValue, DataType
=======
from hetdesrun.runtime.engine.plain.workflow import ComputationNode, Node, Workflow
>>>>>>> 0490dfa4

logger = logging.getLogger(__name__)


class WorkflowParsingException(Exception):
    pass


class NodeFunctionLoadingError(WorkflowParsingException):
    pass


class NodeDoesNotExistError(WorkflowParsingException):
    pass


class ComponentRevisionDoesNotExist(WorkflowParsingException):
    pass


class ConnectionInvalidError(WorkflowParsingException):
    pass


def parse_workflow_input(
    workflow_node: WorkflowNode,
    components: List[ComponentRevision],
    code_modules: List[CodeModule],
) -> Workflow:

    component_dict: Dict[str, ComponentRevision] = {str(c.uuid): c for c in components}

    code_module_dict: Dict[str, CodeModule] = {str(c.uuid): c for c in code_modules}

    workflow = recursively_parse_workflow_node(
        workflow_node, component_dict, code_module_dict, name_prefix="", id_prefix=""
    )

    return workflow


def load_func(
    component: ComponentRevision, code_module_dict: Dict[str, CodeModule]
) -> Union[Coroutine, Callable]:
    """Load entrypoint function"""
    code_module_uuid = component.code_module_uuid
    try:
        code = code_module_dict[str(code_module_uuid)].code
    except KeyError as e:
        # This could alternatively be efficiently validated upfront in WorkflowExecutionInput.
        # However we do it here to be consistent with the other checks (e.g. operators
        # refering existing component revisions) which require actual recursive parsing
        # of the complete workflow structure.
        msg = (
            f"The code module with UUID {str(code_module_uuid)} which was referenced by"
            f"component revision with UUID {component.uuid} was not provided"
        )
        logging.info(msg)
        raise NodeFunctionLoadingError(msg) from e

    try:
        component_func = import_func_from_code(
            code,
            component.function_name,
        )
    except (ImportError, ComponentCodeImportError) as e:
        msg = (
            f"Could not load node function (Code module uuid: "
            f"{component.code_module_uuid}, Component uuid: {component.uuid}, "
            f" function name: {component.function_name})"
        )
        logging.info(msg)
        raise NodeFunctionLoadingError(msg) from e
    return component_func


def parse_component_node(
    component_node: ComponentNode,
    component_dict: Dict[str, ComponentRevision],
    code_module_dict: Dict[str, CodeModule],
    name_prefix: str,
    id_prefix: str,
) -> ComputationNode:
    """Parse component node into a ComputationNode

    Includes importing and loading of component function
    """
    component_node_name = (
        component_node.name if component_node.name is not None else "UNKNOWN"
    )
    try:
        comp_rev = component_dict[component_node.component_uuid]
    except KeyError as e:
        msg = (
            f"The component revision with UUID {component_node.component_uuid} referenced in"
            f"the workflow in operator {str(component_node.name)} is not present in"
            " the provided components"
        )
        logger.info(msg)
        raise ComponentRevisionDoesNotExist(msg) from e

    # Load entrypoint function
    component_func = load_func(comp_rev, code_module_dict)

    return ComputationNode(
        func=component_func,
        component_id=component_node.component_uuid,
        operator_hierarchical_name=name_prefix + " : " + component_node_name
        if name_prefix != ""
        else component_node_name,
        inputs=None,  # inputs are added later by the surrounding workflow
        has_only_plot_outputs=comp_rev.is_pure_plot_component(),
        operator_hierarchical_id=id_prefix + " : " + component_node.id,
    )


def apply_connections(
    wf_sub_nodes: Dict[str, Node],
    connections: List[WorkflowConnection],
) -> None:
    """Wires one level of a workflow from this level's connections

    This manfests the internal wiring of the workflow, i.e. connections between
    its operators on the current level (i.e. not handling the internal wiring of sub workflows)
    """
    for conn in connections:
        try:
            referenced_source_node = wf_sub_nodes[conn.input_in_workflow_id]
        except KeyError as e:
            msg = (
                f"Referenced Source Node with UUID {conn.input_in_workflow_id} of a connection"
                " could not be found"
            )
            logger.info(msg)
            raise ConnectionInvalidError(msg) from e

        try:
            referenced_target_node = wf_sub_nodes[conn.output_in_workflow_id]
        except KeyError as e:
            msg = (
                f"Referenced Target Node with UUID {conn.output_in_workflow_id} of a connection"
                " could not be found"
            )
            logger.info(msg)
            raise ConnectionInvalidError(msg) from e

        referenced_target_node.add_inputs(
            {conn.output_name: (referenced_source_node, conn.input_name)}
        )


def obtain_inputs_by_role(
    node: WorkflowNode,
) -> Tuple[List[WorkflowInput], List[WorkflowInput]]:
    """
    returns a pair of Lists where the first list contains all dynamic inputs and the second
    consists of all constant inputs
    """
    wf_inputs = node.inputs
    dynamic_inputs = [inp for inp in wf_inputs if not inp.constant]
    constant_inputs = [inp for inp in wf_inputs if inp.constant]
    return (dynamic_inputs, constant_inputs)


def generate_constant_input_name(inp: WorkflowInput) -> str:
    return "generated_constant_input_" + inp.id_of_sub_node + "_" + inp.name_in_subnode


def obtain_mappings(
    dynamic_inputs: List[WorkflowInput],
    constant_inputs: List[WorkflowInput],
    outputs: List[WorkflowOutput],
    new_sub_nodes: Dict[str, Node],
) -> Tuple[
    Dict[str, Tuple[Node, str]],
    Dict[str, Tuple[Node, str]],
    Dict[str, Tuple[Node, str]],
]:
    """
    Return Tripel consisting of dynamic input mappings, constant input mappings, output mappings
    """
    dynamic_input_mappings: Dict[str, Tuple[Node, str]] = {
        cast(str, inp.name): (
            # casting since mypy does not know that for non-constant inputs
            # a name is mandatory
            new_sub_nodes[inp.id_of_sub_node],
            inp.name_in_subnode,
        )
        for inp in dynamic_inputs
    }

    constant_input_mappings = {
        generate_constant_input_name(inp): (
            new_sub_nodes[inp.id_of_sub_node],
            inp.name_in_subnode,
        )
        for inp in constant_inputs
    }

    output_mappings = {
        outp.name: (new_sub_nodes[outp.id_of_sub_node], outp.name_in_subnode)
        for outp in outputs
    }

    return (dynamic_input_mappings, constant_input_mappings, output_mappings)


def recursively_parse_workflow_node(
    node: WorkflowNode,
    component_dict: Dict[str, ComponentRevision],
    code_module_dict: Dict[str, CodeModule],
    name_prefix: str = "",
    id_prefix: str = "",
) -> Workflow:
    """Depth first recursive parsing of workflow nodes

    To simplify log analysis names and ids are set hierarchically (" : " seperated) for nested
    workflows.
    """
    node_name = node.name if node.name is not None else "UNKNOWN"
    new_sub_nodes: Dict[str, Node] = {}
    for sub_input_node in node.sub_nodes:
        new_sub_node: Node
        if isinstance(sub_input_node, WorkflowNode):
            new_sub_node = recursively_parse_workflow_node(
                sub_input_node,
                component_dict,
                code_module_dict,
                name_prefix=name_prefix + " : " + node_name
                if name_prefix != ""
                else node_name,
                id_prefix=id_prefix + " : " + node.id if id_prefix != "" else node.id,
            )
        else:  # ComponentNode
            assert isinstance(sub_input_node, ComponentNode)  # hint for mypy # nosec
            new_sub_node = parse_component_node(
                sub_input_node,
                component_dict,
                code_module_dict,
                name_prefix + " : " + node_name if name_prefix != "" else node_name,
                id_prefix + " : " + node.id if id_prefix != "" else node.id,
            )
        new_sub_nodes[str(sub_input_node.id)] = new_sub_node

    connections: List[WorkflowConnection] = node.connections

    apply_connections(new_sub_nodes, connections)

    # Obtain input and output mappings
    wf_outputs = node.outputs
    has_only_outputs = len(wf_outputs) > 0 and all(
        wf_output.type == DataType.PlotlyJson for wf_output in wf_outputs
    )

    dynamic_inputs, constant_inputs = obtain_inputs_by_role(node)

    dynamic_input_mappings, constant_input_mappings, output_mappings = obtain_mappings(
        dynamic_inputs, constant_inputs, wf_outputs, new_sub_nodes
    )

    input_mappings = {
        **dynamic_input_mappings,
        **constant_input_mappings,
    }  # generated constant input name: (subnode, subnode_inp_name)

    # Create workflow
    workflow = Workflow(
        sub_nodes=list(new_sub_nodes.values()),
        input_mappings=input_mappings,
        output_mappings=output_mappings,
        has_only_plot_outputs=has_only_outputs,
        operator_hierarchical_id=id_prefix + " : " + node.id,
        operator_hierarchical_name=name_prefix + " : " + node_name
        if name_prefix != ""
        else node_name,
    )

    # provide constant data
    workflow.add_constant_providing_node(
        values=[
            NamedDataTypedValue(
                name=generate_constant_input_name(inp),
                type=inp.type,
                value=inp.constantValue["value"],
            )
            for inp in constant_inputs
        ],
        id_suffix="workflow_constant_values",
    )

    return workflow<|MERGE_RESOLUTION|>--- conflicted
+++ resolved
@@ -3,7 +3,7 @@
 from typing import Callable, Coroutine, Dict, List, Tuple, Union, cast
 
 from hetdesrun.component.load import ComponentCodeImportError, import_func_from_code
-from hetdesrun.datatypes import NamedDataTypedValue
+from hetdesrun.datatypes import DataType, NamedDataTypedValue
 from hetdesrun.models.code import CodeModule
 from hetdesrun.models.component import ComponentRevision
 from hetdesrun.models.workflow import (
@@ -13,20 +13,7 @@
     WorkflowNode,
     WorkflowOutput,
 )
-<<<<<<< HEAD
-from hetdesrun.models.component import ComponentRevision
-from hetdesrun.models.code import CodeModule
-from hetdesrun.runtime.engine.plain.workflow import Workflow, ComputationNode, Node
-
-from hetdesrun.component.load import (
-    import_func_from_code,
-    ComponentCodeImportError,
-)
-
-from hetdesrun.datatypes import NamedDataTypedValue, DataType
-=======
 from hetdesrun.runtime.engine.plain.workflow import ComputationNode, Node, Workflow
->>>>>>> 0490dfa4
 
 logger = logging.getLogger(__name__)
 
