--- conflicted
+++ resolved
@@ -100,7 +100,6 @@
     component_tag = main_func.registered_metadata["version_tag"] or ("1.0.0")  # type: ignore
 
     component_code = update_code(
-<<<<<<< HEAD
         existing_code=component_code,
         component_info=ComponentInfo(
             input_types_by_name=main_func.registered_metadata["inputs"],  # type: ignore
@@ -112,17 +111,6 @@
             revision_group_id=component_group_id,
             version_tag=component_tag,
         ),
-=======
-        existing_code=code,
-        input_type_dict=main_func.registered_metadata["inputs"],  # type: ignore
-        output_type_dict=main_func.registered_metadata["outputs"],  # type: ignore
-        component_name=component_name,
-        description=component_description,
-        category=component_category,
-        uuid=str(component_uuid),
-        group_id=str(component_group_id),
-        tag=component_tag,
->>>>>>> db60059d
     )
 
     component_documentation = "\n".join(mod_docstring_lines[2:])
