import os
import json
import logging
import importlib

from uuid import UUID
from posixpath import join as posix_urljoin
from typing import List, Dict, Any, Optional
from datetime import datetime, timezone

import requests

from hetdesrun.utils import (
    Type,
    get_uuid_from_seed,
    get_backend_basic_auth,
    selection_list_empty_or_contains_value,
    criterion_unset_or_matches_value,
)

from hetdesrun.webservice.auth_dependency import get_auth_headers


from hetdesrun.component.load import (
    ComponentCodeImportError,
    import_func_from_code,
    module_path_from_code,
)

from hetdesrun.component.code import update_code

from hetdesrun.persistence.models.transformation import TransformationRevision

from hetdesrun.persistence.models.io import (
    IOInterface,
    IO,
)

from hetdesrun.models.wiring import WorkflowWiring
from hetdesrun.models.code import ComponentInfo

from hetdesrun.webservice.config import get_config

logger = logging.getLogger(__name__)


def load_json(path: str) -> Any:
    try:
        with open(path, encoding="utf-8") as f:
            workflow_json = json.load(f)
    except FileNotFoundError:
        logger.error("Could not find json file at path %s", path)
        workflow_json = None
    return workflow_json


def load_python_file(path: str) -> Optional[str]:
    try:
        with open(path, "r", encoding="utf-8") as f:
            python_file = f.read()
    except FileNotFoundError:
        logger.error("Could not find python file at path %s", path)
        python_file = None
    return python_file


def transformation_revision_from_python_code(code: str, path: str) -> Any:
    """Get the TransformationRevision as a json file from just the Python code of some component
    This uses information from the register decorator and docstrings.
    Note: This needs to import the code module, which may have arbitrary side effects and security
    implications.
    """

    try:
        main_func = import_func_from_code(code, "main")
    except ComponentCodeImportError as e:
        logging.error(
            "Could not load function from %s\n"
            "due to error during import of component code:\n%s",
            path,
            str(e),
        )

    module_path = module_path_from_code(code)
    mod = importlib.import_module(module_path)

    mod_docstring = mod.__doc__ or ""
    mod_docstring_lines = mod_docstring.splitlines()

    if hasattr(main_func, "registered_metadata"):
        logger.info("Get component info from registered metadata")
        component_name = main_func.registered_metadata["name"] or (  # type: ignore
            "Unnamed Component"
        )

        component_description = main_func.registered_metadata["description"] or (  # type: ignore
            "No description provided"
        )

        component_category = main_func.registered_metadata["category"] or (  # type: ignore
            "Other"
        )

        component_id = main_func.registered_metadata["id"] or (  # type: ignore
            get_uuid_from_seed(str(component_name))
        )

        component_group_id = main_func.registered_metadata["revision_group_id"] or (  # type: ignore
            get_uuid_from_seed(str(component_name))
        )

        component_tag = main_func.registered_metadata["version_tag"] or ("1.0.0")  # type: ignore

        component_inputs = main_func.registered_metadata["inputs"]  # type: ignore

        component_outputs = main_func.registered_metadata["outputs"]  # type: ignore

        component_state = main_func.registered_metadata["state"] or "RELEASED"  # type: ignore

        component_released_timestamp = main_func.registered_metadata[  # type: ignore
            "released_timestamp"
        ] or (
            datetime.now(timezone.utc).isoformat()
            if component_state == "RELEASED"
            else None
        )

        component_disabled_timestamp = main_func.registered_metadata[  # type: ignore
            "disabled_timestamp"
        ] or (
            datetime.now(timezone.utc).isoformat()
            if component_state == "DISABLED"
            else None
        )

    elif hasattr(mod, "COMPONENT_INFO"):
        logger.info("Get component info from dictionary in code")
        info_dict = mod.COMPONENT_INFO
        component_inputs = info_dict.get("inputs", {})
        component_outputs = info_dict.get("outputs", {})
        component_name = info_dict.get("name", "Unnamed Component")
        component_description = info_dict.get("description", "No description provided")
        component_category = info_dict.get("category", "Other")
        component_tag = info_dict.get("version_tag", "1.0.0")
        component_id = info_dict.get("id", get_uuid_from_seed(str(component_name)))
        component_group_id = info_dict.get(
            "revision_group_id", get_uuid_from_seed(str(component_name))
        )
        component_state = info_dict.get("state", "RELEASED")
        component_released_timestamp = info_dict.get(
            "released_timestamp",
            datetime.now(timezone.utc).isoformat()
            if component_state == "RELEASED"
            else None,
        )
        component_disabled_timestamp = info_dict.get(
            "released_timestamp",
            datetime.now(timezone.utc).isoformat()
            if component_state == "DISABLED"
            else None,
        )
    else:
        raise ComponentCodeImportError

    component_code = update_code(
        existing_code=code,
        component_info=ComponentInfo(
            input_types_by_name=component_inputs,
            output_types_by_name=component_outputs,
            name=component_name,
            description=component_description,
            category=component_category,
            version_tag=component_tag,
            id=component_id,
            revision_group_id=component_group_id,
            state=component_state,
            released_timestamp=component_released_timestamp,
            disabled_timestamp=component_disabled_timestamp,
        ),
    )

    component_documentation = "\n".join(mod_docstring_lines[2:])

    transformation_revision = TransformationRevision(
        id=component_id,
        revision_group_id=component_group_id,
        name=component_name,
        description=component_description,
        category=component_category,
        version_tag=component_tag,
        type=Type.COMPONENT,
        state=component_state,
        released_timestamp=component_released_timestamp,
        disabled_timestamp=component_disabled_timestamp,
        documentation=component_documentation,
        io_interface=IOInterface(
            inputs=[
                IO(
                    id=get_uuid_from_seed("component_input_" + input_name),
                    name=input_name,
                    data_type=input_data_type,
                )
                for input_name, input_data_type in component_inputs.items()
            ],
            outputs=[
                IO(
                    id=get_uuid_from_seed("component_output_" + output_name),
                    name=output_name,
                    data_type=output_data_type,
                )
                for output_name, output_data_type in component_outputs.items()
            ],
        ),
        content=component_code,
        test_wiring=WorkflowWiring(),
    )

    tr_json = json.loads(transformation_revision.json())

    return tr_json


# Base function to import a transformation revision
def import_transformation(
    tr_json: dict,
    path: str,
    strip_wirings: bool = False,
    update_component_code: bool = True,
) -> None:

    headers = get_auth_headers()

    if strip_wirings:
        tr_json["test_wiring"] = {"input_wirings": [], "output_wirings": []}

    response = requests.put(
<<<<<<< HEAD
        posix_urljoin(get_config().hd_backend_api_url, "transformations", tr_json["id"])
        + "?allow_overwrite_released=True",
        verify=get_config().hd_backend_verify_certs,
=======
        posix_urljoin(
            runtime_config.hd_backend_api_url, "transformations", tr_json["id"]
        ),
        params={
            "allow_overwrite_released": True,
            "update_component_code": update_component_code,
        },
        verify=runtime_config.hd_backend_verify_certs,
>>>>>>> 2d4426ff
        json=tr_json,
        auth=get_backend_basic_auth()  # type: ignore
        if get_config().hd_backend_use_basic_auth
        else None,
        headers=headers,
    )
    logger.info(
        (
            "PUT transformation status code: %d"
            " for transformation %s"
            " of type %s\n"
            "with name %s"
            " in category %s"
        ),
        response.status_code,
        tr_json["id"],
        tr_json["type"],
        tr_json["name"],
        tr_json["category"],
    )
    if response.status_code != 201:
        msg = (
            f"COULD NOT PUT {tr_json['type']} from path {path}\n."
            f"Response status code {response.status_code}"
            f"with response text:\n{response.text}"
        )
        logger.error(msg)


# Import all transformations from download_path based on type, id, name and category
def import_transformations(
    download_path: str,
    ids: Optional[List[UUID]] = None,
    names: Optional[List[str]] = None,
    category: Optional[str] = None,
    strip_wirings: bool = False,
    update_component_code: bool = True,
) -> None:
    """
    This function imports all transformations together with their documentations
    that match all provided criteria.
    The download_path should be a path which contains the exported transformations
    organized in subdirectories corresponding to the categories.
    WARNING: Overwrites possible existing files!
    Usage:
        import_transformations("./transformations/components")
    """

    path_dict = {}
    transformation_dict = {}

    for root, _, files in os.walk(download_path):
        for file in files:
            path = os.path.join(root, file)
            ext = os.path.splitext(path)[1]
            if ext not in (".py", ".json"):
                logger.warning(
                    "Invalid file extension '%s' to load transformation revision from: %s",
                    ext,
                    path,
                )
                continue
            if ext == ".py":
                logger.info("Loading transformation from python file %s", path)
                python_file = load_python_file(path)
                if python_file is not None:
                    transformation_json = transformation_revision_from_python_code(
                        python_file, path
                    )
            if ext == ".json":
                logger.info("Loading transformation from json file %s", path)
                transformation_json = load_json(path)
            transformation_dict[transformation_json["id"]] = transformation_json
            path_dict[transformation_json["id"]] = path

    def nesting_level(transformation_id: UUID, level: int) -> int:

        transformation = transformation_dict[transformation_id]

        level = level + 1
        nextlevel = level

        for operator in transformation["content"]["operators"]:
            if operator["type"] == Type.WORKFLOW:
                logger.info(
                    "workflow %s contains workflow %s -> nesting level %i",
                    str(transformation_id),
                    operator["transformation_id"],
                    level,
                )
                nextlevel = max(
                    nextlevel, nesting_level(operator["transformation_id"], level=level)
                )

        return nextlevel

    level_dict: Dict[int, List[UUID]] = {}

    for transformation_id, transformation in transformation_dict.items():
        level = 0
        if transformation["type"] == Type.WORKFLOW:
            level = nesting_level(transformation_id, level=level)
        if level not in level_dict:
            level_dict[level] = []
        level_dict[level].append(transformation_id)
        logger.info(
            "transformation %s has nesting level %i", str(transformation_id), level
        )

    for level in sorted(level_dict):
        logger.info("importing level %i transformations", level)
        for transformation_id in level_dict[level]:
            transformation = transformation_dict[transformation_id]
            if (
                selection_list_empty_or_contains_value(ids, transformation_id)
                and selection_list_empty_or_contains_value(
                    names, transformation["name"]
                )
                and criterion_unset_or_matches_value(
                    category, transformation["category"]
                )
            ):
                import_transformation(
                    transformation,
                    path_dict[transformation_id],
                    strip_wirings=strip_wirings,
                    update_component_code=update_component_code,
                )

    logger.info("finished importing")


def import_all(
    download_path: str, strip_wirings: bool = False, update_component_code: bool = True
) -> None:
    import_transformations(
        os.path.join(download_path, "components"),
        strip_wirings=strip_wirings,
        update_component_code=update_component_code,
    )
    import_transformations(
        os.path.join(download_path, "workflows"),
        strip_wirings=strip_wirings,
        update_component_code=update_component_code,
    )<|MERGE_RESOLUTION|>--- conflicted
+++ resolved
@@ -1,44 +1,31 @@
-import os
+import importlib
 import json
 import logging
-import importlib
-
+import os
+from datetime import datetime, timezone
+from posixpath import join as posix_urljoin
+from typing import Any, Dict, List, Optional
 from uuid import UUID
-from posixpath import join as posix_urljoin
-from typing import List, Dict, Any, Optional
-from datetime import datetime, timezone
 
 import requests
-
-from hetdesrun.utils import (
-    Type,
-    get_uuid_from_seed,
-    get_backend_basic_auth,
-    selection_list_empty_or_contains_value,
-    criterion_unset_or_matches_value,
-)
-
-from hetdesrun.webservice.auth_dependency import get_auth_headers
-
-
+from hetdesrun.component.code import update_code
 from hetdesrun.component.load import (
     ComponentCodeImportError,
     import_func_from_code,
     module_path_from_code,
 )
-
-from hetdesrun.component.code import update_code
-
+from hetdesrun.models.code import ComponentInfo
+from hetdesrun.models.wiring import WorkflowWiring
+from hetdesrun.persistence.models.io import IO, IOInterface
 from hetdesrun.persistence.models.transformation import TransformationRevision
-
-from hetdesrun.persistence.models.io import (
-    IOInterface,
-    IO,
+from hetdesrun.utils import (
+    Type,
+    criterion_unset_or_matches_value,
+    get_backend_basic_auth,
+    get_uuid_from_seed,
+    selection_list_empty_or_contains_value,
 )
-
-from hetdesrun.models.wiring import WorkflowWiring
-from hetdesrun.models.code import ComponentInfo
-
+from hetdesrun.webservice.auth_dependency import get_auth_headers
 from hetdesrun.webservice.config import get_config
 
 logger = logging.getLogger(__name__)
@@ -234,20 +221,14 @@
         tr_json["test_wiring"] = {"input_wirings": [], "output_wirings": []}
 
     response = requests.put(
-<<<<<<< HEAD
-        posix_urljoin(get_config().hd_backend_api_url, "transformations", tr_json["id"])
-        + "?allow_overwrite_released=True",
-        verify=get_config().hd_backend_verify_certs,
-=======
         posix_urljoin(
-            runtime_config.hd_backend_api_url, "transformations", tr_json["id"]
+            get_config().hd_backend_api_url, "transformations", tr_json["id"]
         ),
         params={
             "allow_overwrite_released": True,
             "update_component_code": update_component_code,
         },
-        verify=runtime_config.hd_backend_verify_certs,
->>>>>>> 2d4426ff
+        verify=get_config().hd_backend_verify_certs,
         json=tr_json,
         auth=get_backend_basic_auth()  # type: ignore
         if get_config().hd_backend_use_basic_auth
