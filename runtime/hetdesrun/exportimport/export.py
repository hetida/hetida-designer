--- conflicted
+++ resolved
@@ -12,23 +12,12 @@
 
 from hetdesrun.backend.models.component import ComponentRevisionFrontendDto
 from hetdesrun.backend.models.workflow import WorkflowRevisionFrontendDto
-<<<<<<< HEAD
 from hetdesrun.exportimport.utils import FilterParams, get_transformation_revisions
 from hetdesrun.models.code import NonEmptyValidStr
 from hetdesrun.persistence.models.transformation import TransformationRevision
 from hetdesrun.utils import State, Type, get_backend_basic_auth
-from hetdesrun.webservice.auth_dependency import get_auth_headers
-=======
-from hetdesrun.utils import (
-    State,
-    Type,
-    criterion_unset_or_matches_value,
-    get_backend_basic_auth,
-    selection_list_empty_or_contains_value,
-)
 from hetdesrun.webservice.auth_dependency import sync_wrapped_get_auth_headers
 from hetdesrun.webservice.auth_outgoing import ServiceAuthenticationError
->>>>>>> e035170c
 from hetdesrun.webservice.config import get_config
 
 logger = logging.getLogger(__name__)
@@ -247,8 +236,16 @@
 
     hetdesrun.backend.models.wiring.EXPORT_MODE = True
 
-<<<<<<< HEAD
     transformation_list: List[TransformationRevision] = []
+    try:
+        headers = sync_wrapped_get_auth_headers(external=True)
+    except ServiceAuthenticationError as e:
+        msg = (
+            "Failed to get auth headers for external request for exporting transformations."
+            f" Error was:\n{str(e)}"
+        )
+        logger.error(msg)
+        raise Exception(msg) from e
 
     if java_backend:
         url = posix_urljoin(get_config().hd_backend_api_url, "base-items")
@@ -258,22 +255,9 @@
             auth=get_backend_basic_auth()  # type: ignore
             if get_config().hd_backend_use_basic_auth
             else None,
-            headers=get_auth_headers(),
+            headers=headers,
             timeout=get_config().external_request_timeout,
         )
-=======
-    try:
-        headers = sync_wrapped_get_auth_headers(external=True)
-    except ServiceAuthenticationError as e:
-        msg = (
-            "Failed to get auth headers for external request for exporting transformations."
-            f" Error was:\n{str(e)}"
-        )
-        logger.error(msg)
-        raise Exception(msg) from e
-
-    endpoint = "transformations" if not java_backend else "base-items"
->>>>>>> e035170c
 
         if response.status_code != 200:
             msg = (
