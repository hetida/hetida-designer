import uuid
from enum import Enum
from typing import Any, Literal
from uuid import UUID

from pydantic import BaseModel, Field, ValidationError, validator

from hetdesrun.adapters.generic_rest.external_types import ExternalType
from hetdesrun.persistence.structure_service_dbmodels import (
    ElementTypeOrm,
    ElementTypeToPropertySetOrm,
    PropertyMetadataOrm,
    PropertySetOrm,
    SinkOrm,
    SourceOrm,
    ThingNodeOrm,
)
from hetdesrun.structure.db.exceptions import DBIntegrityError


class ThingNode(BaseModel):
    id: UUID = Field(
        default_factory=uuid.uuid4,
        description="The primary key for the ThingNode table",
    )
    external_id: str = Field(..., description="Externally provided unique identifier")
    stakeholder_key: str = Field(..., description="Stakeholder key for the Thing Node")
    name: str = Field(..., description="Unique name of the Thing Node")
    description: str = Field("", description="Description of the Thing Node")
    parent_node_id: UUID | None = Field(
        None, description="Parent node UUID if this is a child node"
    )
    parent_external_node_id: str | None = Field(
        None, description="Externally provided unique identifier for the parent node"
    )
    element_type_id: UUID = Field(..., description="Foreign key to the ElementType table")
    element_type_external_id: str = Field(
        ..., description="Externally provided unique identifier for the element type"
    )
    meta_data: dict[str, Any] | None = Field(
        None, description="Optional metadata for the Thing Node"
    )
    sources: list[UUID] = Field(default_factory=list, description="List of source IDs")
    sinks: list[UUID] = Field(default_factory=list, description="List of sink IDs")

    class Config:
        orm_mode = True

    def to_orm_model(self) -> ThingNodeOrm:
        return ThingNodeOrm(
            id=self.id,
            external_id=self.external_id,
            stakeholder_key=self.stakeholder_key,
            name=self.name,
            description=self.description,
            parent_node_id=self.parent_node_id,
            parent_external_node_id=self.parent_external_node_id,
            element_type_id=self.element_type_id,
            element_type_external_id=self.element_type_external_id,
            meta_data=self.meta_data,
        )

    @classmethod
    def from_orm_model(cls, orm_model: ThingNodeOrm) -> "ThingNode":
        try:
            return ThingNode(
                id=orm_model.id,
                external_id=orm_model.external_id,
                stakeholder_key=orm_model.stakeholder_key,
                name=orm_model.name,
                description=orm_model.description,
                parent_node_id=orm_model.parent_node_id,
                parent_external_node_id=orm_model.parent_external_node_id,
                element_type_id=orm_model.element_type_id,
                element_type_external_id=orm_model.element_type_external_id,
                meta_data=orm_model.meta_data,
                sources=[source.id for source in orm_model.sources],
                sinks=[sink.id for sink in orm_model.sinks],
            )
        except ValidationError as e:
            msg = (
                f"Could not validate db entry for id {orm_model.id}. "
                f"Validation error was:\n{str(e)}"
            )
            raise DBIntegrityError(msg) from e


class FilterType(str, Enum):
    free_text = "free_text"


class Filter(BaseModel):
    name: str = Field(..., description="Name of the filter")
    type: FilterType = Field(..., description="Type of the filter")  # noqa: A003
    required: bool = Field(..., description="Indicates if the filter is required")


class Source(BaseModel):
    id: UUID = Field(default_factory=uuid.uuid4, description="Unique identifier for the source")  # noqa: A003
    external_id: str = Field(..., description="Externally provided unique identifier")
    stakeholder_key: str = Field(..., description="Stakeholder key for the Source")
    name: str = Field(..., description="Name of the source")
    type: ExternalType = Field(..., description="Type of the source")  # noqa: A003
    visible: bool = Field(True, description="Visibility of the source")
    preset_filters: dict[str, Any] | None = Field(None, description="Preset filters for the source")
    passthrough_filters: list[str] | None = Field(
        None, description="Passthrough filters for the source"
    )
    adapter_key: str = Field(..., description="Adapter key or identifier")
<<<<<<< HEAD
    source_id: str = Field(..., description="Referenced HD Source identifier")
    meta_data: dict[str, Any] | None = Field(
        None, description="Optional metadata for the Source"
    )
    thing_node_external_ids: list[str] | None = Field(
        None,
        description="List of externally provided unique identifiers for the thing nodes",
=======
    source_id: UUID = Field(..., description="Referenced HD Source identifier")
    meta_data: dict[str, Any] | None = Field(None, description="Optional metadata for the Source")
    thing_node_id: UUID | None = Field(
        None, description="Thing node UUID if this is associated with a thing node"
    )
    thing_node_external_id: str | None = Field(
        None, description="Externally provided unique identifier for the thing node"
>>>>>>> f85f69d3
    )

    class Config:
        orm_mode = True

    def to_orm_model(self) -> SourceOrm:
        return SourceOrm(
            id=self.id,
            external_id=self.external_id,
            stakeholder_key=self.stakeholder_key,
            name=self.name,
            type=self.type,
            visible=self.visible,
            preset_filters=self.preset_filters,
            passthrough_filters=self.passthrough_filters,
            adapter_key=self.adapter_key,
            source_id=self.source_id,
            meta_data=self.meta_data,
            thing_node_external_ids=self.thing_node_external_ids,
        )

    @classmethod
    def from_orm_model(cls, orm_model: SourceOrm) -> "Source":
        return Source(
            id=orm_model.id,
            external_id=orm_model.external_id,
            stakeholder_key=orm_model.stakeholder_key,
            name=orm_model.name,
            type=orm_model.type,
            visible=orm_model.visible,
            preset_filters=orm_model.preset_filters,
            passthrough_filters=orm_model.passthrough_filters,
            adapter_key=orm_model.adapter_key,
            source_id=orm_model.source_id,
            meta_data=orm_model.meta_data,
            thing_node_external_ids=orm_model.thing_node_external_ids,
        )

    @validator("preset_filters", "passthrough_filters", pre=True, each_item=True)
    def validate_filters(cls, v: Any) -> Any:
        if not v:
            return {}
        return v


class Sink(BaseModel):
    id: UUID = Field(default_factory=uuid.uuid4, description="Unique identifier for the sink")  # noqa: A003
    external_id: str = Field(..., description="Externally provided unique identifier")
    stakeholder_key: str = Field(..., description="Stakeholder key for the Sink")
    name: str = Field(..., description="Name of the sink")
    type: ExternalType = Field(..., description="Type of the sink")  # noqa: A003
    visible: bool = Field(True, description="Visibility of the sink")
    preset_filters: dict[str, Any] | None = Field(None, description="Preset filters for the sink")
    passthrough_filters: list[str] | None = Field(
        None, description="Passthrough filters for the sink"
    )
    adapter_key: str = Field(..., description="Adapter key or identifier")
<<<<<<< HEAD
    sink_id: str = Field(..., description="Referenced HD Sink identifier")
    meta_data: dict[str, Any] | None = Field(
        None, description="Optional metadata for the Sink"
    )
=======
    sink_id: UUID = Field(..., description="Referenced HD Sink identifier")
    meta_data: dict[str, Any] | None = Field(None, description="Optional metadata for the Sink")
>>>>>>> f85f69d3
    thing_node_id: UUID | None = Field(
        None, description="Thing node UUID if this is associated with a thing node"
    )
    thing_node_external_id: str | None = Field(
        None, description="Externally provided unique identifier for the thing node"
    )

    class Config:
        orm_mode = True

    def to_orm_model(self) -> SinkOrm:
        return SinkOrm(
            id=self.id,
            external_id=self.external_id,
            stakeholder_key=self.stakeholder_key,
            name=self.name,
            type=self.type,
            visible=self.visible,
            preset_filters=self.preset_filters,
            passthrough_filters=self.passthrough_filters,
            adapter_key=self.adapter_key,
            sink_id=self.sink_id,
            meta_data=self.meta_data,
            thing_node_id=self.thing_node_id,
            thing_node_external_id=self.thing_node_external_id,
        )

    @classmethod
    def from_orm_model(cls, orm_model: SinkOrm) -> "Sink":
        return Sink(
            id=orm_model.id,
            external_id=orm_model.external_id,
            stakeholder_key=orm_model.stakeholder_key,
            name=orm_model.name,
            type=orm_model.type,
            visible=orm_model.visible,
            preset_filters=orm_model.preset_filters,
            passthrough_filters=orm_model.passthrough_filters,
            adapter_key=orm_model.adapter_key,
            sink_id=orm_model.sink_id,
            meta_data=orm_model.meta_data,
            thing_node_external_ids=orm_model.thing_node_external_ids,
        )

    @validator("preset_filters", "passthrough_filters", pre=True, each_item=True)
    def validate_filters(cls, v: Any) -> Any:
        if not v:
            return {}
        return v


class PropertySet(BaseModel):
    id: UUID = Field(default_factory=uuid.uuid4, description="The primary key for the PropertySet")
    external_id: str = Field(..., description="Externally provided unique identifier")
    stakeholder_key: str = Field(..., description="Stakeholder key for the PropertySet")
    name: str = Field(..., description="The name of the PropertySet.")
    description: str | None = Field(None, description="A detailed description of the PropertySet.")
    reference_table_name: str = Field(
        ..., description="The database table name associated with this PropertySet."
    )
    property_set_type: str = Field(
        ..., description="The type of PropertySet, either 'INTERNAL' or 'EXTERNAL'."
    )

    class Config:
        orm_mode = True

    def to_orm_model(self) -> PropertySetOrm:
        return PropertySetOrm(
            id=self.id,
            external_id=self.external_id,
            stakeholder_key=self.stakeholder_key,
            name=self.name,
            description=self.description,
            reference_table_name=self.reference_table_name,
            property_set_type=self.property_set_type,
        )

    @classmethod
    def from_orm_model(cls, orm_model: PropertySetOrm) -> "PropertySet":
        try:
            return PropertySet(
                id=orm_model.id,
                external_id=orm_model.external_id,
                stakeholder_key=orm_model.stakeholder_key,
                name=orm_model.name,
                description=orm_model.description,
                reference_table_name=orm_model.reference_table_name,
                property_set_type=orm_model.property_set_type,
            )
        except ValidationError as e:
            msg = (
                f"Could not validate db entry for id {orm_model.id}. "
                f"Validation error was:\n{str(e)}"
            )
            raise DBIntegrityError(msg) from e

    @validator("property_set_type")
    def check_type(cls, v: str) -> str:
        valid_types = ["INTERNAL", "EXTERNAL"]
        if v not in valid_types:
            raise ValueError("property_set_type must be either 'INTERNAL' or 'EXTERNAL'")
        return v


class ElementType(BaseModel):
    id: UUID = Field(
        default_factory=uuid.uuid4,
        description="The primary key for the ElementType table",
    )
    external_id: str = Field(..., description="Externally provided unique identifier")
    stakeholder_key: str = Field(..., description="Stakeholder key for the ElementType")
    name: str = Field(..., description="Unique name of the ElementType")
    description: str | None = Field(None, description="Description of the ElementType")
    property_sets: list[PropertySet] = Field(
        default_factory=list, description="List of associated PropertySets"
    )
    thing_nodes: list["ThingNode"] = Field(
        default_factory=list, description="List of associated ThingNodes"
    )

    class Config:
        orm_mode = True

    def to_orm_model(self) -> ElementTypeOrm:
        return ElementTypeOrm(
            id=self.id,
            external_id=self.external_id,
            stakeholder_key=self.stakeholder_key,
            name=self.name,
            description=self.description,
            property_sets=[ps.to_orm_model() for ps in self.property_sets],
            thing_nodes=[tn.to_orm_model() for tn in self.thing_nodes],
        )

    @classmethod
    def from_orm_model(cls, orm_model: ElementTypeOrm) -> "ElementType":
        try:
            return cls(
                id=orm_model.id,
                external_id=orm_model.external_id,
                stakeholder_key=orm_model.stakeholder_key,
                name=orm_model.name,
                description=orm_model.description,
            )
        except ValidationError as e:
            msg = (
                f"Could not validate db entry for id {orm_model.id}. "
                f"Validation error was:\n{str(e)}"
            )
            raise DBIntegrityError(msg) from e


class PropertyMetadata(BaseModel):
    id: UUID = Field(
        default_factory=uuid.uuid4,
        description="The primary key ID of the property metadata.",
    )
    external_id: str = Field(..., description="Externally provided unique identifier")
    stakeholder_key: str = Field(..., description="Stakeholder key for the PropertyMetadata")
    property_set_id: UUID | None = Field(
        None, description="The foreign key ID linking to the Property Set."
    )
    property_set_external_id: str = Field(
        ..., description="Externally provided unique identifier for the Property Set"
    )
    column_name: str = Field(..., description="The name of the column in the property set.")
    column_label: str = Field(..., description="The label of the column for display purposes.")
    column_type: Literal["STRING", "INT", "FLOAT", "BOOLEAN"] = Field(
        ..., description="The data type of the column (STRING, INT, FLOAT, BOOLEAN)."
    )
    field_length: int | None = Field(
        None, description="The length of the field, applicable for STRING type columns."
    )
    nullable: bool = Field(..., description="Indicates if the column can accept NULL values.")
    order_no: int = Field(
        ..., description="The ordering number of the column within the property set."
    )

    @validator("field_length")
    def field_length_must_be_positive(cls, v: int | None) -> int | None:
        if v is not None and v <= 0:
            raise ValueError("field_length must be positive if specified")
        return v

    class Config:
        orm_mode = True

    def to_orm_model(self) -> PropertyMetadataOrm:
        return PropertyMetadataOrm(
            id=self.id,
            external_id=self.external_id,
            stakeholder_key=self.stakeholder_key,
            property_set_id=self.property_set_id,
            property_set_external_id=self.property_set_external_id,
            column_name=self.column_name,
            column_label=self.column_label,
            column_type=self.column_type,
            field_length=self.field_length,
            nullable=self.nullable,
            order_no=self.order_no,
        )

    @classmethod
    def from_orm_model(cls, orm_model: PropertyMetadataOrm) -> "PropertyMetadata":
        try:
            return cls(
                id=orm_model.id,
                external_id=orm_model.external_id,
                stakeholder_key=orm_model.stakeholder_key,
                property_set_id=orm_model.property_set_id,
                property_set_external_id=orm_model.property_set_external_id,
                column_name=orm_model.column_name,
                column_label=orm_model.column_label,
                column_type=orm_model.column_type,
                field_length=orm_model.field_length,
                nullable=orm_model.nullable,
                order_no=orm_model.order_no,
            )
        except ValidationError as e:
            msg = (
                f"Could not validate db entry for id {orm_model.id}. "
                f"Validation error was:\n{str(e)}"
            )
            raise DBIntegrityError(msg) from e


class ElementTypeToPropertySet(BaseModel):
    element_type_id: UUID = Field(..., description="The foreign key ID linking to the ElementType.")
    element_type_external_id: str = Field(
        ..., description="Externally provided unique identifier for the ElementType"
    )
    property_set_id: UUID = Field(..., description="The foreign key ID linking to the PropertySet.")
    property_set_external_id: str = Field(
        ..., description="Externally provided unique identifier for the PropertySet"
    )
    order_no: int = Field(
        ...,
        description="The order number for the property set in relation to the element type",
    )

    class Config:
        orm_mode = True

    def to_orm_model(self) -> ElementTypeToPropertySetOrm:
        return ElementTypeToPropertySetOrm(
            element_type_id=self.element_type_id,
            element_type_external_id=self.element_type_external_id,
            property_set_id=self.property_set_id,
            property_set_external_id=self.property_set_external_id,
            order_no=self.order_no,
        )

    @classmethod
    def from_orm_model(cls, orm_model: ElementTypeToPropertySetOrm) -> "ElementTypeToPropertySet":
        return cls(
            element_type_id=orm_model.element_type_id,
            element_type_external_id=orm_model.element_type_external_id,
            property_set_id=orm_model.property_set_id,
            property_set_external_id=orm_model.property_set_external_id,
            order_no=orm_model.order_no,
        )


class CompleteStructure(BaseModel):
    thing_nodes: list[ThingNode] = Field(..., description="All thingnodes of the structure")
    sources: list[Source] = Field(..., description="All sources of the structure")
    sinks: list[Sink] = Field(..., description="All sinks of the structure")
    element_types: list[ElementType] = Field(..., description="All element types of the structure")<|MERGE_RESOLUTION|>--- conflicted
+++ resolved
@@ -107,7 +107,6 @@
         None, description="Passthrough filters for the source"
     )
     adapter_key: str = Field(..., description="Adapter key or identifier")
-<<<<<<< HEAD
     source_id: str = Field(..., description="Referenced HD Source identifier")
     meta_data: dict[str, Any] | None = Field(
         None, description="Optional metadata for the Source"
@@ -115,15 +114,6 @@
     thing_node_external_ids: list[str] | None = Field(
         None,
         description="List of externally provided unique identifiers for the thing nodes",
-=======
-    source_id: UUID = Field(..., description="Referenced HD Source identifier")
-    meta_data: dict[str, Any] | None = Field(None, description="Optional metadata for the Source")
-    thing_node_id: UUID | None = Field(
-        None, description="Thing node UUID if this is associated with a thing node"
-    )
-    thing_node_external_id: str | None = Field(
-        None, description="Externally provided unique identifier for the thing node"
->>>>>>> f85f69d3
     )
 
     class Config:
@@ -181,20 +171,13 @@
         None, description="Passthrough filters for the sink"
     )
     adapter_key: str = Field(..., description="Adapter key or identifier")
-<<<<<<< HEAD
     sink_id: str = Field(..., description="Referenced HD Sink identifier")
     meta_data: dict[str, Any] | None = Field(
         None, description="Optional metadata for the Sink"
     )
-=======
-    sink_id: UUID = Field(..., description="Referenced HD Sink identifier")
-    meta_data: dict[str, Any] | None = Field(None, description="Optional metadata for the Sink")
->>>>>>> f85f69d3
-    thing_node_id: UUID | None = Field(
-        None, description="Thing node UUID if this is associated with a thing node"
-    )
-    thing_node_external_id: str | None = Field(
-        None, description="Externally provided unique identifier for the thing node"
+    thing_node_external_ids: list[str] | None = Field(
+        None,
+        description="List of externally provided unique identifiers for the thing nodes",
     )
 
     class Config:
@@ -213,8 +196,7 @@
             adapter_key=self.adapter_key,
             sink_id=self.sink_id,
             meta_data=self.meta_data,
-            thing_node_id=self.thing_node_id,
-            thing_node_external_id=self.thing_node_external_id,
+            thing_node_external_ids=self.thing_node_external_ids,
         )
 
     @classmethod
