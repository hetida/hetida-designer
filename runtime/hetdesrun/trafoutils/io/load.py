"""Utilities for loading ensembles of transformation revisions from disk"""

import json
import logging
import os
from collections.abc import Iterable
from copy import deepcopy
from datetime import datetime, timezone
from typing import Any
from uuid import UUID, uuid4

import pandas as pd
from pydantic import BaseModel, Field, parse_file_as

from hetdesrun.component.code_utils import (
    CodeParsingException,
    get_global_from_code,
    get_module_doc_string,
)
from hetdesrun.component.load import (
    ComponentCodeImportError,
)
from hetdesrun.models.wiring import WorkflowWiring
from hetdesrun.persistence.models.io import (
    InputType,
    IOInterface,
    TransformationInput,
    TransformationOutput,
)
from hetdesrun.persistence.models.transformation import TransformationRevision
from hetdesrun.trafoutils.filter.params import FilterParams
from hetdesrun.trafoutils.io.save import save_transformation_into_directory
from hetdesrun.utils import Type, get_uuid_from_seed

logger = logging.getLogger(__name__)


def load_json(path: str) -> Any:
    """Load arbitrary json, defaulting to None if file is not found"""
    try:
        with open(path, encoding="utf8") as f:
            loaded_json_object = json.load(f)
    except FileNotFoundError:
        logger.error("Could not find json file at path %s", path)
        loaded_json_object = None
    return loaded_json_object


def load_python_file(path: str) -> str | None:
    """Load pyython code from a file

    Returns None if file is not found, the contained code as str otherwise.
    """
    try:
        with open(path, encoding="utf8") as f:
            python_code = f.read()
    except FileNotFoundError:
        logger.error("Could not find python file at path %s", path)
        python_code = None
    return python_code


def get_json_default_value_from_python_object(input_info: dict) -> str | None:
    if "default_value" not in input_info or input_info["default_value"] is None:
        return None

    if "data_type" not in input_info:
        raise ValueError(
            "For optional inputs a data type must be provided in the COMPONENT_INFO!"
        )

    if isinstance(input_info["default_value"], str) and input_info["data_type"] in (
        "STRING",
        "ANY",
    ):
        return input_info["default_value"]

    if isinstance(input_info["default_value"], pd.Series | pd.DataFrame) and input_info[
        "data_type"
    ] in ("SERIES", "DATAFRAME", "MULTITSFRAME"):
        return str(input_info["default_value"].to_json(date_format="iso"))

    return json.dumps(input_info["default_value"])


def transformation_revision_from_python_code(code: str) -> Any:
    """Get the TransformationRevision as a json-like object from just the Python code

    This uses information from the register decorator or a global variable COMPONENT_INFO
    and docstrings.

    Note: This needs to import the provided code, which may have arbitrary side effects
    and security implications.
    """
    try:
        mod_docstring = get_module_doc_string(code) or ""
    except CodeParsingException as e:
        msg = f"Could not parse component code:\n{str(e)}"
        logging.debug(msg)
        raise ComponentCodeImportError(msg) from e

    mod_docstring_lines = mod_docstring.splitlines()
    component_documentation = "\n".join(mod_docstring_lines[2:])

    default_dict = {
        "inputs": {},
        "outputs": {},
        "name": "Unnamed Component",
        "description": "No description provided",
        "category": "Other",
        "version_tag": "1.0.0",
        "id": uuid4(),
        "revision_group_id": uuid4(),
        "state": "RELEASED",
    }

    try:
        component_info_dict = get_global_from_code(
            code,
            "COMPONENT_INFO",
            default_value=default_dict,
        )
    except CodeParsingException as e:
        msg = (
            f"Could not parse component code for extracting component info:\n{str(e)}."
            " Proceeding with default values."
        )
        logging.debug(msg)
        component_info_dict = default_dict
        raise ComponentCodeImportError(msg) from e

    new_dict = deepcopy(default_dict)
    new_dict.update(component_info_dict)
    component_info_dict = new_dict

    component_info_dict["released_timestamp"] = component_info_dict.get(
        "released_timestamp",
        datetime.now(timezone.utc).isoformat()
        if component_info_dict["state"] != "DRAFT"
        else None,
    )
    component_info_dict["disabled_timestamp"] = component_info_dict.get(
        "disabled_timestamp",
        datetime.now(timezone.utc).isoformat()
        if component_info_dict["state"] == "DISABLED"
        else None,
    )

    try:
        test_wiring_dict = get_global_from_code(
            code, "TEST_WIRING_FROM_PY_FILE_IMPORT", default_value={}
        )
    except CodeParsingException as e:
        msg = (
            f"Could not parse component code for extracting test wiring:\n{str(e)}."
            " Defaulting to empty wiring"
        )
        logging.warning(msg)
        test_wiring_dict = {}
    if len(test_wiring_dict) == 0:
        logger.debug("Test wiring extraction result is an empty test wiring.")

    try:
        test_wiring = WorkflowWiring(**test_wiring_dict)
    except ValueError as error:
        logger.warning(
            "The dictionary cannot be parsed as WorkflowWiring:\n%s", str(error)
        )
<<<<<<< HEAD
    else:
        raise ComponentCodeImportError(
            "The code does neither contain registered meta data nor a component dictionary."
        )

    test_wiring = WorkflowWiring()
    if hasattr(mod, "TEST_WIRING_FROM_PY_FILE_IMPORT"):
        logger.info("Get test wiring from dictionary in code")
        try:
            test_wiring = WorkflowWiring(**mod.TEST_WIRING_FROM_PY_FILE_IMPORT)
        except ValueError as error:
            logger.warning(
                "The dictionary cannot be parsed as WorkflowWiring:\n%s", str(error)
            )

    component_documentation = "\n".join(mod_docstring_lines[2:])
=======
        test_wiring = WorkflowWiring()
>>>>>>> 5308d5cc

    transformation_revision = TransformationRevision(
        **component_info_dict,
        type=Type.COMPONENT,
        documentation=component_documentation,
        io_interface=IOInterface(
            inputs=[
                TransformationInput(
                    id=get_uuid_from_seed("component_input_" + input_name),
                    name=input_name,
                    data_type=input_info["data_type"]
                    if isinstance(input_info, dict) and "data_type" in input_info
                    else input_info,
                    # input info maybe a datatype string (backwards compatibility)
                    # or a dictionary containing the datatype as well as a potential default value
                    value=get_json_default_value_from_python_object(input_info),
                    type=InputType.OPTIONAL
                    if isinstance(input_info, dict) and "default_value" in input_info
                    else InputType.REQUIRED,
                )
                for input_name, input_info in component_info_dict["inputs"].items()
            ],
            outputs=[
                TransformationOutput(
                    id=get_uuid_from_seed("component_output_" + output_name),
                    name=output_name,
                    data_type=output_info["data_type"]
                    if isinstance(output_info, dict) and "data_type" in output_info
                    else output_info,
                    # input info maybe a datatype string (backwards compatibility)
                    # or a dictionary containing the datatype
                )
                for output_name, output_info in component_info_dict["outputs"].items()
            ],
        ),
        content=code,
        test_wiring=test_wiring,
    )

    tr_json = json.loads(transformation_revision.json())

    return tr_json


def load_transformation_revisions_from_directory(  # noqa: PLR0912
    download_path: str, transform_py_to_json: bool = False
) -> tuple[dict[UUID, TransformationRevision], dict[UUID, str]]:
    transformation_dict: dict[UUID, TransformationRevision] = {}
    path_dict: dict[UUID, str] = {}

    for root, _, files in os.walk(download_path):
        for file in files:
            path = os.path.join(root, file)
            ext = os.path.splitext(path)[1]
            if ext not in (".py", ".json"):
                logger.warning(
                    "Invalid file extension '%s' to load transformation revision from: %s",
                    ext,
                    path,
                )
                continue
            if ext == ".py":
                logger.info("Loading transformation from python file %s", path)
                python_code = load_python_file(path)
                if python_code is not None:
                    try:
                        transformation_json = transformation_revision_from_python_code(
                            python_code
                        )
                    except ComponentCodeImportError as e:
                        logging.error(
                            "Could not load main function from %s\n"
                            "due to error during import of component code:\n%s",
                            path,
                            str(e),
                        )

            if ext == ".json":
                logger.info("Loading transformation from json file %s", path)
                transformation_json = load_json(path)
            try:
                transformation = TransformationRevision(**transformation_json)
            except ValueError as err:
                logger.error(
                    "ValueError for json from path %s:\n%s", download_path, str(err)
                )
            else:
                transformation_dict[transformation.id] = transformation
                if ext == ".py":
                    if transform_py_to_json:
                        path = save_transformation_into_directory(
                            transformation_revision=transformation,
                            directory_path=download_path,
                        )
                        path_dict[transformation.id] = path
                else:
                    path_dict[transformation.id] = path

    return transformation_dict, path_dict


def load_trafos_from_trafo_list_json_file(
    path: str,
) -> list[TransformationRevision]:
    """Load trafo rev list from a json file

    For example the json of api/transformations GET endpoint response written into
    a file is a valid input for this function.
    """

    trafo_revisions = parse_file_as(list[TransformationRevision], path)
    return trafo_revisions


class ImportSource(BaseModel):
    path: str
    is_dir: bool
    config_file: str | None


class MultipleTrafosUpdateConfig(BaseModel):
    """Config for updating multiple trafo revisions"""

    allow_overwrite_released: bool = Field(
        False,
        description=(
            "Warning: Setting this to True may destroy depending transformation revisions"
            " and seriously limit reproducibility."
        ),
    )
    update_component_code: bool = Field(
        True,
        description=(
            "Automatically updates component code to newest structure."
            " This should be harmless for components created in hetida designer."
        ),
    )
    strip_wirings: bool = Field(
        False,
        description=(
            "Whether test wirings should be removed before importing."
            "This can be necessary if an adapter used in a test wiring is not "
            "available on this system."
        ),
    )
    abort_on_error: bool = Field(
        False,
        description=(
            "If updating/creating fails for some trafo revisions and this setting is true,"
            " no attempt will be made to update/create the remaining trafo revs."
            " Note that the order in which updating/creating happens may differ from"
            " the ordering of the provided list since they are ordered by dependency"
            " relation before trying to process them. So it may be difficult to determine."
            " which trafos have been skipped / are missing and which have been successfully"
            " processed. Note that already processed actions will not be reversed."
        ),
    )
    deprecate_older_revisions: bool = Field(
        False,
        description=(
            "Whether older revisions in the same trafo revision group should be deprecated."
            " If this is True, this is done for every revision group for which any trafo"
            " rev passes the filters and even for those that are included as dependencies"
            " via the include_dependencies property of the filter params!"
            " Note that this might not be done if abort_on_error is True and there is"
            " an error anywhere."
        ),
    )


class ImportSourceConfig(BaseModel):
    filter_params: FilterParams
    update_config: MultipleTrafosUpdateConfig


def get_import_sources(directory_path: str) -> Iterable[ImportSource]:  # noqa: PLR0912
    """Get all import sources inside a directory

    Note: Does not parse/validate import sources.
    """

    import_sources: dict[str, dict[str, str | None | bool]] = {}
    for sub_element in os.listdir(directory_path):
        sub_path = os.path.join(directory_path, sub_element)

        if os.path.isdir(sub_path):
            try:
                existing_info = import_sources[sub_path]
                existing_info["is_dir"] = True
            except KeyError:
                existing_info = {"is_dir": True, "config_file": None}

            import_sources[sub_path] = existing_info

        elif os.path.isfile(sub_path):
            if sub_path.endswith(".config.json"):
                original_path = sub_path.removesuffix(".config.json")
                try:
                    existing_info = import_sources[original_path]
                    existing_info["config_file"] = sub_path
                except KeyError:
                    existing_info = {"is_dir": None, "config_file": sub_path}
                import_sources[original_path] = existing_info

            elif sub_path.endswith(".json"):
                try:
                    existing_info = import_sources[sub_path]
                    existing_info["is_dir"] = False
                except KeyError:
                    existing_info = {"is_dir": False, "config_file": None}
                import_sources[sub_path] = existing_info

            else:
                logger.warning(
                    "Unknown file format in import directory %s: %s",
                    directory_path,
                    sub_path,
                )

    for target_path, import_source in import_sources.items():
        if import_source["is_dir"] is None:
            logger.warning(
                "Found config file for target but no target: %s",
                import_source["config_file"],
            )
        else:
            yield ImportSource(
                path=target_path,
                is_dir=import_source["is_dir"],
                config_file=import_source["config_file"],
            )

    return {
        key: val for key, val in import_sources.items() if val["is_dir"] is not None
    }


class Importable(BaseModel):
    transformation_revisions: list[TransformationRevision]
    import_config: ImportSourceConfig


def load_import_source(
    import_source: ImportSource,
) -> Importable:
    # Get import config
    if import_source.config_file is None:
        import_config = ImportSourceConfig(
            filter_params=FilterParams(), update_config=MultipleTrafosUpdateConfig()
        )
    else:
        import_config = ImportSourceConfig.parse_file(import_source.config_file)

    # Load trafo revisions
    if import_source.is_dir:
        trafo_revisions_dict, _ = load_transformation_revisions_from_directory(
            import_source.path
        )
        trafo_revisions = list(trafo_revisions_dict.values())
    else:
        trafo_revisions = load_trafos_from_trafo_list_json_file(import_source.path)

    return Importable(
        transformation_revisions=trafo_revisions, import_config=import_config
    )


def load_import_sources(import_sources: Iterable[ImportSource]) -> list[Importable]:
    return [load_import_source(import_source) for import_source in import_sources]


def load_import_sources_from_directory(directory_path: str) -> list[Importable]:
    return load_import_sources(get_import_sources(directory_path=directory_path))<|MERGE_RESOLUTION|>--- conflicted
+++ resolved
@@ -135,15 +135,19 @@
 
     component_info_dict["released_timestamp"] = component_info_dict.get(
         "released_timestamp",
-        datetime.now(timezone.utc).isoformat()
-        if component_info_dict["state"] != "DRAFT"
-        else None,
+        (
+            datetime.now(timezone.utc).isoformat()
+            if component_info_dict["state"] != "DRAFT"
+            else None
+        ),
     )
     component_info_dict["disabled_timestamp"] = component_info_dict.get(
         "disabled_timestamp",
-        datetime.now(timezone.utc).isoformat()
-        if component_info_dict["state"] == "DISABLED"
-        else None,
+        (
+            datetime.now(timezone.utc).isoformat()
+            if component_info_dict["state"] == "DISABLED"
+            else None
+        ),
     )
 
     try:
@@ -166,26 +170,7 @@
         logger.warning(
             "The dictionary cannot be parsed as WorkflowWiring:\n%s", str(error)
         )
-<<<<<<< HEAD
-    else:
-        raise ComponentCodeImportError(
-            "The code does neither contain registered meta data nor a component dictionary."
-        )
-
-    test_wiring = WorkflowWiring()
-    if hasattr(mod, "TEST_WIRING_FROM_PY_FILE_IMPORT"):
-        logger.info("Get test wiring from dictionary in code")
-        try:
-            test_wiring = WorkflowWiring(**mod.TEST_WIRING_FROM_PY_FILE_IMPORT)
-        except ValueError as error:
-            logger.warning(
-                "The dictionary cannot be parsed as WorkflowWiring:\n%s", str(error)
-            )
-
-    component_documentation = "\n".join(mod_docstring_lines[2:])
-=======
         test_wiring = WorkflowWiring()
->>>>>>> 5308d5cc
 
     transformation_revision = TransformationRevision(
         **component_info_dict,
@@ -196,15 +181,20 @@
                 TransformationInput(
                     id=get_uuid_from_seed("component_input_" + input_name),
                     name=input_name,
-                    data_type=input_info["data_type"]
-                    if isinstance(input_info, dict) and "data_type" in input_info
-                    else input_info,
+                    data_type=(
+                        input_info["data_type"]
+                        if isinstance(input_info, dict) and "data_type" in input_info
+                        else input_info
+                    ),
                     # input info maybe a datatype string (backwards compatibility)
                     # or a dictionary containing the datatype as well as a potential default value
                     value=get_json_default_value_from_python_object(input_info),
-                    type=InputType.OPTIONAL
-                    if isinstance(input_info, dict) and "default_value" in input_info
-                    else InputType.REQUIRED,
+                    type=(
+                        InputType.OPTIONAL
+                        if isinstance(input_info, dict)
+                        and "default_value" in input_info
+                        else InputType.REQUIRED
+                    ),
                 )
                 for input_name, input_info in component_info_dict["inputs"].items()
             ],
@@ -212,9 +202,11 @@
                 TransformationOutput(
                     id=get_uuid_from_seed("component_output_" + output_name),
                     name=output_name,
-                    data_type=output_info["data_type"]
-                    if isinstance(output_info, dict) and "data_type" in output_info
-                    else output_info,
+                    data_type=(
+                        output_info["data_type"]
+                        if isinstance(output_info, dict) and "data_type" in output_info
+                        else output_info
+                    ),
                     # input info maybe a datatype string (backwards compatibility)
                     # or a dictionary containing the datatype
                 )
