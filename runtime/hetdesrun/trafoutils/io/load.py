--- conflicted
+++ resolved
@@ -188,16 +188,6 @@
                     ),
                     # input info maybe a datatype string (backwards compatibility)
                     # or a dictionary containing the datatype as well as a potential default value
-<<<<<<< HEAD
-                    value=str(input_info["default_value"])
-                    if isinstance(input_info, dict)
-                    and "default_value" in input_info
-                    and input_info["default_value"] is not None
-                    else None,
-                    type=InputType.OPTIONAL
-                    if isinstance(input_info, dict) and "default_value" in input_info
-                    else InputType.REQUIRED,
-=======
                     value=get_json_default_value_from_python_object(input_info),
                     type=(
                         InputType.OPTIONAL
@@ -205,7 +195,6 @@
                         and "default_value" in input_info
                         else InputType.REQUIRED
                     ),
->>>>>>> 85209e8d
                 )
                 for input_name, input_info in component_info_dict["inputs"].items()
             ],
