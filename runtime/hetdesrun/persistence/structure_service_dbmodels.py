--- conflicted
+++ resolved
@@ -21,10 +21,6 @@
 class ElementTypeOrm(Base):
     __tablename__ = "element_type"
     id: UUIDType = Column(
-<<<<<<< HEAD
-        "id",
-=======
->>>>>>> 2fe2ed87
         UUIDType(binary=False),
         primary_key=True,
         nullable=False,
@@ -58,10 +54,6 @@
 class PropertyMetadataOrm(Base):
     __tablename__ = "property_metadata"
     id: UUIDType = Column(
-<<<<<<< HEAD
-        "id",
-=======
->>>>>>> 2fe2ed87
         UUIDType(binary=False),
         primary_key=True,
         nullable=False,
@@ -103,10 +95,6 @@
 class PropertySetOrm(Base):
     __tablename__ = "property_set"
     id: UUIDType = Column(
-<<<<<<< HEAD
-        "id",
-=======
->>>>>>> 2fe2ed87
         UUIDType(binary=False),
         primary_key=True,
         nullable=False,
@@ -149,25 +137,16 @@
 
 class ThingNodeOrm(Base):
     __tablename__ = "thing_node"
-<<<<<<< HEAD
-
-    id: UUIDType = Column("id", UUIDType(binary=False), primary_key=True, default=uuid4)
-    external_id = Column(String(36), nullable=False, unique=True, index=True)
-=======
     id: UUIDType = Column(UUIDType(binary=False), primary_key=True, default=uuid4)
     external_id = Column(String(36), nullable=False)
     stakeholder_key = Column(String(255), nullable=False)
->>>>>>> 2fe2ed87
     name = Column(String(255), index=True, nullable=False, unique=True)
     description = Column(String(1024), nullable=True)
     parent_node_id: UUIDType = Column(
         UUIDType(binary=False), ForeignKey("thing_node.id"), nullable=True
-<<<<<<< HEAD
-=======
     )
     parent_external_node_id = Column(
         String(36), ForeignKey("thing_node.external_id"), nullable=True
->>>>>>> 2fe2ed87
     )
     element_type_id: UUIDType = Column(
         UUIDType(binary=False),
@@ -209,20 +188,6 @@
 
 class SourceOrm(Base):
     __tablename__ = "source"
-<<<<<<< HEAD
-
-    id = Column(UUIDType(binary=False), primary_key=True, default=uuid4)
-    name = Column(String(255), nullable=False, unique=True)
-    type = Column(String(255), nullable=False)
-    visible = Column(Boolean, default=True)
-    adapter_key = Column(String(255), nullable=False)
-    source_id = Column(UUIDType(binary=False), nullable=False)
-    meta_data: dict | None = Column(JSON, nullable=True)
-    thing_node_id = Column(UUIDType(binary=False), ForeignKey("thing_node.id"))
-    thing_node = relationship("ThingNodeOrm", back_populates="sources")
-    preset_filters = Column(JSON, nullable=True)
-    passthrough_filters = Column(JSON, nullable=True)
-=======
     id: UUIDType = Column(UUIDType(binary=False), primary_key=True, default=uuid4)
     external_id = Column(String(36), nullable=False)
     stakeholder_key = Column(String(255), nullable=False)
@@ -243,7 +208,6 @@
     )
     preset_filters: dict | None = Column(JSON, nullable=True)
     passthrough_filters: list[str] | None = Column(JSON, nullable=True)
->>>>>>> 2fe2ed87
     thing_nodes: list["ThingNodeOrm"] = relationship(
         "ThingNodeOrm",
         secondary="thingnode_source_association",
@@ -261,20 +225,7 @@
 
 class SinkOrm(Base):
     __tablename__ = "sink"
-<<<<<<< HEAD
-
-    id = Column(UUIDType(binary=False), primary_key=True, default=uuid4)
-    name = Column(String(255), nullable=False, unique=True)
-    type = Column(String(255), nullable=False)
-    visible = Column(Boolean, default=True)
-    adapter_key = Column(String(255), nullable=False)
-    sink_id = Column(UUIDType(binary=False), nullable=False)
-    meta_data: dict | None = Column(JSON, nullable=True)
-    thing_node_id = Column(UUIDType(binary=False), ForeignKey("thing_node.id"))
-    thing_node = relationship("ThingNodeOrm", back_populates="sinks")
-    preset_filters = Column(JSON, nullable=True)
-    passthrough_filters = Column(JSON, nullable=True)
-=======
+
     id: UUIDType = Column(UUIDType(binary=False), primary_key=True, default=uuid4)
     external_id = Column(String(36), nullable=False)
     stakeholder_key = Column(String(255), nullable=False)
@@ -295,7 +246,6 @@
     )
     preset_filters: dict | None = Column(JSON, nullable=True)
     passthrough_filters: list[str] | None = Column(JSON, nullable=True)
->>>>>>> 2fe2ed87
     thing_nodes: list["ThingNodeOrm"] = relationship(
         "ThingNodeOrm",
         secondary="thingnode_sink_association",
