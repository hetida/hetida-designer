--- conflicted
+++ resolved
@@ -113,14 +113,8 @@
 class ThingNodeOrm(Base):
     __tablename__ = "thing_node"
 
-<<<<<<< HEAD
     id: UUIDType = Column("id", UUIDType(binary=False), primary_key=True, default=uuid4)
-=======
-    id: UUIDType = Column(
-        "thing_node_id", UUIDType(binary=False), primary_key=True, default=uuid4
-    )
     external_id = Column(String(36), nullable=False, unique=True, index=True)
->>>>>>> 41c6721d
     name = Column(String(255), index=True, nullable=False, unique=True)
     description = Column(String(1024), nullable=True)
     parent_node_id: UUIDType = Column(
@@ -157,71 +151,38 @@
 class SourceOrm(Base):
     __tablename__ = "source"
 
-<<<<<<< HEAD
     id = Column(UUIDType(binary=False), primary_key=True, default=uuid4)
     name = Column(String(255), nullable=False, unique=True)
     type = Column(String(255), nullable=False)
     visible = Column(Boolean, default=True)
     adapter_key = Column(String(255), nullable=False)
     source_id = Column(UUIDType(binary=False), nullable=False)
+    meta_data: dict | None = Column(JSON, nullable=True)
     thing_node_id = Column(UUIDType(binary=False), ForeignKey("thing_node.id"))
     thing_node = relationship("ThingNodeOrm", back_populates="sources")
     preset_filters = Column(JSON, nullable=True)
     passthrough_filters = Column(JSON, nullable=True)
-=======
-    id: UUIDType = Column(UUIDType(binary=False), primary_key=True, default=uuid4)
-    name: str = Column(String(255), nullable=False, unique=True)
-    type: str = Column(String(255), nullable=False)
-    visible: bool = Column(Boolean, default=True)
-    adapter_key: str = Column(String(255), nullable=False)
-    source_id: UUIDType = Column(UUIDType(binary=False), nullable=False)
-    meta_data: dict | None = Column(JSON, nullable=True)
-    thing_node_id: UUIDType | None = Column(
-        UUIDType(binary=False), ForeignKey("thing_node.thing_node_id")
-    )
-    thing_node: Optional["ThingNodeOrm"] = relationship(
-        "ThingNodeOrm", back_populates="sources"
-    )
-    preset_filters: dict | None = Column(JSON, nullable=True)
-    passthrough_filters: list[str] | None = Column(JSON, nullable=True)
     thing_nodes: list["ThingNodeOrm"] = relationship(
         "ThingNodeOrm",
         secondary="thingnode_source_association",
         back_populates="sources",
     )
->>>>>>> 41c6721d
 
 
 class SinkOrm(Base):
     __tablename__ = "sink"
 
-<<<<<<< HEAD
     id = Column(UUIDType(binary=False), primary_key=True, default=uuid4)
     name = Column(String(255), nullable=False, unique=True)
     type = Column(String(255), nullable=False)
     visible = Column(Boolean, default=True)
     adapter_key = Column(String(255), nullable=False)
     sink_id = Column(UUIDType(binary=False), nullable=False)
+    meta_data: dict | None = Column(JSON, nullable=True)
     thing_node_id = Column(UUIDType(binary=False), ForeignKey("thing_node.id"))
     thing_node = relationship("ThingNodeOrm", back_populates="sinks")
     preset_filters = Column(JSON, nullable=True)
     passthrough_filters = Column(JSON, nullable=True)
-=======
-    id: UUIDType = Column(UUIDType(binary=False), primary_key=True, default=uuid4)
-    name: str = Column(String(255), nullable=False, unique=True)
-    type: str = Column(String(255), nullable=False)
-    visible: bool = Column(Boolean, default=True)
-    adapter_key: str = Column(String(255), nullable=False)
-    sink_id: UUIDType = Column(UUIDType(binary=False), nullable=False)
-    meta_data: dict | None = Column(JSON, nullable=True)
-    thing_node_id: UUIDType | None = Column(
-        UUIDType(binary=False), ForeignKey("thing_node.thing_node_id")
-    )
-    thing_node: Optional["ThingNodeOrm"] = relationship(
-        "ThingNodeOrm", back_populates="sinks"
-    )
-    preset_filters: dict | None = Column(JSON, nullable=True)
-    passthrough_filters: list[str] | None = Column(JSON, nullable=True)
     thing_nodes: list["ThingNodeOrm"] = relationship(
         "ThingNodeOrm",
         secondary="thingnode_sink_association",
@@ -232,7 +193,7 @@
 class ThingNodeSourceAssociation(Base):
     __tablename__ = "thingnode_source_association"
     thing_node_id: UUIDType = Column(
-        UUIDType(binary=False), ForeignKey("thing_node.thing_node_id"), primary_key=True
+        UUIDType(binary=False), ForeignKey("thing_node.id"), primary_key=True
     )
     source_id: UUIDType = Column(
         UUIDType(binary=False), ForeignKey("source.id"), primary_key=True
@@ -242,12 +203,11 @@
 class ThingNodeSinkAssociation(Base):
     __tablename__ = "thingnode_sink_association"
     thing_node_id: UUIDType = Column(
-        UUIDType(binary=False), ForeignKey("thing_node.thing_node_id"), primary_key=True
+        UUIDType(binary=False), ForeignKey("thing_node.id"), primary_key=True
     )
     sink_id: UUIDType = Column(
         UUIDType(binary=False), ForeignKey("sink.id"), primary_key=True
     )
->>>>>>> 41c6721d
 
 
 class ElementTypeToPropertySetOrm(Base):
