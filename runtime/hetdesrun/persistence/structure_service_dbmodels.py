from typing import Optional
from uuid import uuid4

from sqlalchemy import (
    JSON,
    Boolean,
    CheckConstraint,
    Column,
    Enum,
    ForeignKey,
    Integer,
    String,
    UniqueConstraint,
)
from sqlalchemy.orm import Mapped, declarative_base, relationship, validates
from sqlalchemy_utils import UUIDType

Base = declarative_base()


class ElementTypeOrm(Base):
    __tablename__ = "element_type"
    id: UUIDType = Column(
        UUIDType(binary=False),
        primary_key=True,
        nullable=False,
        default=uuid4,
    )
    external_id = Column(String(255), nullable=False)
    stakeholder_key = Column(String(36), nullable=False)
    name = Column(String(255), index=True, nullable=False, unique=True)
    description = Column(String(1024), nullable=True)
    property_sets: list["PropertySetOrm"] = relationship(
        "PropertySetOrm",
        secondary="element_type_to_property_set",
        back_populates="element_types",
        uselist=True,
    )
    thing_nodes: list["ThingNodeOrm"] = relationship("ThingNodeOrm", back_populates="element_type")

    __table_args__ = (
        UniqueConstraint("name", name="_element_type_name_uc"),
        UniqueConstraint(
            "external_id",
            "stakeholder_key",
            name="_element_type_external_id_stakeholder_key_uc",
        ),
    )


class ThingNodeOrm(Base):
    __tablename__ = "thing_node"
    id: UUIDType = Column(UUIDType(binary=False), primary_key=True, default=uuid4)
    external_id = Column(String(255), nullable=False)
    stakeholder_key = Column(String(36), nullable=False)
    name = Column(String(255), index=True, nullable=False, unique=True)
    description = Column(String(1024), nullable=True)
    parent_node_id: UUIDType = Column(
        UUIDType(binary=False), ForeignKey("thing_node.id"), nullable=True
    )
    parent_external_node_id = Column(String(255), nullable=True)
    element_type_id: UUIDType = Column(
        UUIDType(binary=False),
        ForeignKey("element_type.id"),
        nullable=False,
    )
    element_type_external_id = Column(String(255), nullable=False)
    meta_data = Column(JSON, nullable=True)
    element_type: Mapped["ElementTypeOrm"] = relationship(
        "ElementTypeOrm", back_populates="thing_nodes", uselist=False
    )
    sources: list["SourceOrm"] = relationship(
        "SourceOrm",
        secondary="thingnode_source_association",
        back_populates="thing_nodes",
    )
    sinks: list["SinkOrm"] = relationship(
        "SinkOrm", secondary="thingnode_sink_association", back_populates="thing_nodes"
    )

    __table_args__ = (
        UniqueConstraint("name", name="_thing_node_name_uc"),
        UniqueConstraint(
            "external_id",
            "stakeholder_key",
            name="_thing_node_external_id_stakeholder_key_uc",
        ),
    )

    def __repr__(self) -> str:
        return (
            f"<ThingNodeOrm(id={self.id}, parent_node_id={self.parent_node_id}, "
            f"sources={[source.id for source in self.sources]}, "
            f"sinks={[sink.id for sink in self.sinks]})>"
        )


class SourceOrm(Base):
    __tablename__ = "source"
    id: UUIDType = Column(UUIDType(binary=False), primary_key=True, default=uuid4)
    external_id = Column(String(255), nullable=False)
    stakeholder_key = Column(String(36), nullable=False)
    name: str = Column(String(255), nullable=False, unique=True)
    type: str = Column(String(255), nullable=False)
    visible: bool = Column(Boolean, default=True)
    adapter_key: str = Column(String(255), nullable=False)
    source_id: str = Column(String(255), nullable=False)
    meta_data: dict | None = Column(JSON, nullable=True)
<<<<<<< HEAD
=======
    thing_node_id: UUIDType | None = Column(UUIDType(binary=False), ForeignKey("thing_node.id"))
    thing_node_external_id = Column(String(36), ForeignKey("thing_node.external_id"), nullable=True)
    thing_node: Optional["ThingNodeOrm"] = relationship("ThingNodeOrm", back_populates="sources")
>>>>>>> f85f69d3
    preset_filters: dict | None = Column(JSON, nullable=True)
    passthrough_filters: list[str] | None = Column(JSON, nullable=True)
    thing_node_external_ids: list[str] = Column(JSON, nullable=True)

    thing_nodes: list["ThingNodeOrm"] = relationship(
        "ThingNodeOrm",
        secondary="thingnode_source_association",
        back_populates="sources",
    )

    __table_args__ = (
        UniqueConstraint(
            "external_id",
            "stakeholder_key",
            name="_source_external_id_stakeholder_key_uc",
        ),
    )


class SinkOrm(Base):
    __tablename__ = "sink"

    id: UUIDType = Column(UUIDType(binary=False), primary_key=True, default=uuid4)
    external_id = Column(String(255), nullable=False)
    stakeholder_key = Column(String(36), nullable=False)
    name: str = Column(String(255), nullable=False, unique=True)
    type: str = Column(String(255), nullable=False)
    visible: bool = Column(Boolean, default=True)
    adapter_key: str = Column(String(255), nullable=False)
    sink_id: str = Column(String(255), nullable=False)
    meta_data: dict | None = Column(JSON, nullable=True)
<<<<<<< HEAD
=======
    thing_node_id: UUIDType | None = Column(UUIDType(binary=False), ForeignKey("thing_node.id"))
    thing_node_external_id = Column(String(36), ForeignKey("thing_node.external_id"), nullable=True)
    thing_node: Optional["ThingNodeOrm"] = relationship("ThingNodeOrm", back_populates="sinks")
>>>>>>> f85f69d3
    preset_filters: dict | None = Column(JSON, nullable=True)
    passthrough_filters: list[str] | None = Column(JSON, nullable=True)
    thing_node_external_ids: list[str] = Column(JSON, nullable=True)

    thing_nodes: list["ThingNodeOrm"] = relationship(
        "ThingNodeOrm",
        secondary="thingnode_sink_association",
        back_populates="sinks",
    )

    __table_args__ = (
        UniqueConstraint(
            "external_id",
            "stakeholder_key",
            name="_sink_external_id_stakeholder_key_uc",
        ),
    )


class ThingNodeSourceAssociation(Base):
    __tablename__ = "thingnode_source_association"
    thing_node_id: UUIDType = Column(
        UUIDType(binary=False), ForeignKey("thing_node.id"), primary_key=True
    )
<<<<<<< HEAD
    source_id: UUIDType = Column(
        UUIDType(binary=False), ForeignKey("source.id"), primary_key=True
    )
=======
    source_id: UUIDType = Column(UUIDType(binary=False), ForeignKey("source.id"), primary_key=True)
    thing_node_external_id = Column(String(36), ForeignKey("thing_node.external_id"), nullable=True)
    source_external_id = Column(String(36), ForeignKey("source.external_id"), nullable=True)
>>>>>>> f85f69d3


class ThingNodeSinkAssociation(Base):
    __tablename__ = "thingnode_sink_association"
    thing_node_id: UUIDType = Column(
        UUIDType(binary=False), ForeignKey("thing_node.id"), primary_key=True
    )
<<<<<<< HEAD
    sink_id: UUIDType = Column(
        UUIDType(binary=False), ForeignKey("sink.id"), primary_key=True
    )
=======
    sink_id: UUIDType = Column(UUIDType(binary=False), ForeignKey("sink.id"), primary_key=True)
    thing_node_external_id = Column(String(36), ForeignKey("thing_node.external_id"), nullable=True)
    sink_external_id = Column(String(36), ForeignKey("sink.external_id"), nullable=True)
>>>>>>> f85f69d3


class ElementTypeToPropertySetOrm(Base):
    __tablename__ = "element_type_to_property_set"
    element_type_id: UUIDType = Column(
        UUIDType(binary=False),
        ForeignKey("element_type.id", ondelete="CASCADE"),
        primary_key=True,
    )
    property_set_id: UUIDType = Column(
        UUIDType(binary=False),
        ForeignKey("property_set.id", ondelete="CASCADE"),
        primary_key=True,
    )
    order_no = Column(Integer, nullable=False)


class PropertyMetadataOrm(Base):
    __tablename__ = "property_metadata"
    id: UUIDType = Column(
        UUIDType(binary=False),
        primary_key=True,
        nullable=False,
        default=uuid4,
    )
    external_id = Column(String(255), nullable=False)
    stakeholder_key = Column(String(36), nullable=False)
    property_set_id: UUIDType = Column(
        UUIDType(binary=False),
        ForeignKey("property_set.id"),
        nullable=False,
    )
    property_set_external_id = Column(String(255), nullable=False)
    column_name = Column(String(255), nullable=False)
    column_label = Column(String(255), nullable=False)
    column_type = Column(Enum("STRING", "INT", "FLOAT", "BOOLEAN"))
    field_length = Column(Integer, nullable=True)
    nullable = Column(Boolean, default=True, nullable=False)
    order_no = Column(Integer, nullable=False)
    property_set: Optional["PropertySetOrm"] = relationship(
        "PropertySetOrm",
        back_populates="properties_metadata",
        uselist=False,
        cascade="all",
    )
    __table_args__ = (
        UniqueConstraint(
            "external_id",
            "stakeholder_key",
            name="_property_metadata_external_id_stakeholder_key_uc",
        ),
    )


class PropertySetOrm(Base):
    __tablename__ = "property_set"
    id: UUIDType = Column(
        UUIDType(binary=False),
        primary_key=True,
        nullable=False,
        default=uuid4,
    )
    external_id = Column(String(255), nullable=False)
    stakeholder_key = Column(String(36), nullable=False)
    name = Column(String(255), index=True, nullable=False)
    description = Column(String(1024), nullable=True)
    reference_table_name = Column(String(100), unique=True, nullable=False)
    property_set_type = Column(String(50), nullable=False)
    element_types: list[ElementTypeOrm] = relationship(
        "ElementTypeOrm",
        secondary="element_type_to_property_set",
        back_populates="property_sets",
        uselist=True,
    )
    properties_metadata: list[PropertyMetadataOrm] = relationship(
        "PropertyMetadataOrm",
        back_populates="property_set",
        cascade="all, delete-orphan",
    )

    __table_args__ = (
        UniqueConstraint("name", name="_property_set_name_uc"),
        UniqueConstraint(
            "external_id",
            "stakeholder_key",
            name="_property_set_external_id_stakeholder_key_uc",
        ),
    )

    @validates("property_set_type")
    def validate_property_set_type(self, key: str, value: str) -> str:  # noqa: ARG002
        valid_types = ["INTERNAL", "EXTERNAL"]
        if value not in valid_types:
            raise ValueError(f"Invalid value for {key}: {value}")
        return value<|MERGE_RESOLUTION|>--- conflicted
+++ resolved
@@ -106,12 +106,6 @@
     adapter_key: str = Column(String(255), nullable=False)
     source_id: str = Column(String(255), nullable=False)
     meta_data: dict | None = Column(JSON, nullable=True)
-<<<<<<< HEAD
-=======
-    thing_node_id: UUIDType | None = Column(UUIDType(binary=False), ForeignKey("thing_node.id"))
-    thing_node_external_id = Column(String(36), ForeignKey("thing_node.external_id"), nullable=True)
-    thing_node: Optional["ThingNodeOrm"] = relationship("ThingNodeOrm", back_populates="sources")
->>>>>>> f85f69d3
     preset_filters: dict | None = Column(JSON, nullable=True)
     passthrough_filters: list[str] | None = Column(JSON, nullable=True)
     thing_node_external_ids: list[str] = Column(JSON, nullable=True)
@@ -143,12 +137,6 @@
     adapter_key: str = Column(String(255), nullable=False)
     sink_id: str = Column(String(255), nullable=False)
     meta_data: dict | None = Column(JSON, nullable=True)
-<<<<<<< HEAD
-=======
-    thing_node_id: UUIDType | None = Column(UUIDType(binary=False), ForeignKey("thing_node.id"))
-    thing_node_external_id = Column(String(36), ForeignKey("thing_node.external_id"), nullable=True)
-    thing_node: Optional["ThingNodeOrm"] = relationship("ThingNodeOrm", back_populates="sinks")
->>>>>>> f85f69d3
     preset_filters: dict | None = Column(JSON, nullable=True)
     passthrough_filters: list[str] | None = Column(JSON, nullable=True)
     thing_node_external_ids: list[str] = Column(JSON, nullable=True)
@@ -173,15 +161,9 @@
     thing_node_id: UUIDType = Column(
         UUIDType(binary=False), ForeignKey("thing_node.id"), primary_key=True
     )
-<<<<<<< HEAD
     source_id: UUIDType = Column(
         UUIDType(binary=False), ForeignKey("source.id"), primary_key=True
     )
-=======
-    source_id: UUIDType = Column(UUIDType(binary=False), ForeignKey("source.id"), primary_key=True)
-    thing_node_external_id = Column(String(36), ForeignKey("thing_node.external_id"), nullable=True)
-    source_external_id = Column(String(36), ForeignKey("source.external_id"), nullable=True)
->>>>>>> f85f69d3
 
 
 class ThingNodeSinkAssociation(Base):
@@ -189,15 +171,9 @@
     thing_node_id: UUIDType = Column(
         UUIDType(binary=False), ForeignKey("thing_node.id"), primary_key=True
     )
-<<<<<<< HEAD
     sink_id: UUIDType = Column(
         UUIDType(binary=False), ForeignKey("sink.id"), primary_key=True
     )
-=======
-    sink_id: UUIDType = Column(UUIDType(binary=False), ForeignKey("sink.id"), primary_key=True)
-    thing_node_external_id = Column(String(36), ForeignKey("thing_node.external_id"), nullable=True)
-    sink_external_id = Column(String(36), ForeignKey("sink.external_id"), nullable=True)
->>>>>>> f85f69d3
 
 
 class ElementTypeToPropertySetOrm(Base):
