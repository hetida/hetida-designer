import datetime
import logging
from typing import cast
from uuid import UUID, uuid4

from pydantic import BaseModel, Field, ValidationError, validator

from hetdesrun.models.code import (
    CodeModule,
    NonEmptyValidStr,
    ShortNonEmptyValidStr,
    ValidStr,
)
from hetdesrun.models.component import ComponentNode, ComponentRevision
from hetdesrun.models.wiring import WorkflowWiring
from hetdesrun.models.workflow import WorkflowNode
from hetdesrun.persistence.dbmodels import TransformationRevisionDBModel
from hetdesrun.persistence.dbservice.exceptions import DBIntegrityError
from hetdesrun.persistence.models.io import (
    IOInterface,
    OperatorInput,
    OperatorOutput,
    Position,
    WorkflowContentDynamicInput,
    WorkflowContentOutput,
)
from hetdesrun.persistence.models.link import Link, Vertex
from hetdesrun.persistence.models.operator import Operator
from hetdesrun.persistence.models.workflow import WorkflowContent
from hetdesrun.utils import State, Type

logger = logging.getLogger(__name__)


def transform_to_utc_datetime(dt: datetime.datetime) -> datetime.datetime:
    return dt.astimezone(tz=datetime.timezone.utc)


class TransformationRevision(BaseModel):
    """Either a component revision or a workflow revision

    Both can be instantiated as an operator in a workflow revision
    (yes, workflow in workflow in workflow... is possible) and are therefore
    able to transform input data to output result data.

    Note that there is no actual component or workflow entity, only revisions. Revisions are tied
    together via the group id, and otherwise do not need to have anything in common, i.e. their
    name and their interface etc. can differ completely.

    During the development of a transformation revision it has the state DRAFT and may go through
    stages where it does not meet all requirements e.g. for execution. Therefore, some properties
    are not validated for revisions in DRAFT state and in particular the test_wiring is not
    validated for entities of this class, but instead in the context of execution.

    Revisions with the state RELEASED are what makes the execution reproducible - they cannot be
    edited anymore except for the two attributes test_wiring and documentation, and only they can
    be instantiated as operators.

    Additionally RELEASED revisions cannot be deleted, but their state can be changed to
    DISABLED. DISABLED revisions cannot be instantiated as new operators anymore but existing
    operators from them still work (for reproducibility). Note that in the Frontend the DISABLED
    state is called "DEPRECATED". The frontend then allows to replace deprecated operators by other
    (possibly newer) released revisions from the the same revision group (i.e. same group id).
    """

    id: UUID  # noqa: A003
    revision_group_id: UUID
    name: NonEmptyValidStr
    description: ValidStr = ValidStr("")
    category: NonEmptyValidStr = Field(
        "Other",
        description=(
            'Category in which this is classified, i.e. the "drawer" in the User Interface.'
        ),
    )
    version_tag: ShortNonEmptyValidStr
    disabled_timestamp: datetime.datetime | None = Field(
        None,
        description=(
            "If the revision is DISABLED then this should be disable/deprecation timestamp."
        ),
        example=datetime.datetime.now(datetime.timezone.utc),
    )
    released_timestamp: datetime.datetime | None = Field(
        None,
        description="If the revision is RELEASED then this should be release timestamp.",
        example=datetime.datetime.now(datetime.timezone.utc),
    )
    state: State = Field(
        ...,
        description="one of " + ", ".join(['"' + x.value + '"' for x in list(State)]),
    )
    type: Type = Field(  # noqa: A003
        ...,
        description="one of " + ", ".join(['"' + x.value + '"' for x in list(Type)]),
    )

    documentation: str = Field(
        (
            "# New Component/Workflow\n"
            "## Description\n"
            "## Inputs\n"
            "## Outputs\n"
            "## Details\n"
            "## Examples\n"
        ),
        description="Documentation in markdown format.",
    )
    content: str | WorkflowContent = Field(
        ...,
        description=(
            "Code as string in case of type COMPONENT, "
            "WorkflowContent in case of type WORKFLOW."
        ),
    )

    io_interface: IOInterface = Field(
        ...,
        description=(
            "In case of type WORKFLOW determined from content. "
            "To change from state DRAFT to state RELEASED all inputs and outputs must have names."
        ),
    )

    test_wiring: WorkflowWiring = Field(
        ...,
        description=(
            "To enable execution the input and output wirings must match "
            "the inputs and outputs of the io_interface, which is validated "
            "in the scope of the execution."
        ),
    )

    @validator("version_tag")
    def version_tag_not_latest(cls, v: str) -> str:
        if v.lower() == "latest":
            raise ValueError('version_tag is not allowed to be "latest"')
        return v

    @validator("disabled_timestamp")
    def disabled_timestamp_to_utc(cls, v: datetime.datetime) -> datetime.datetime:
        """Transform disabled timestamp to UTC timestamp"""
        if v is None:
            return v
        return transform_to_utc_datetime(v)

    @validator("released_timestamp")
    def released_timestamp_to_utc(cls, v: datetime.datetime) -> datetime.datetime:
        """Transform released timestamp to UTC timestamp"""
        if v is None:
            return v
        return transform_to_utc_datetime(v)

    @validator("released_timestamp", always=True)
    def disabled_timestamp_requires_released_timestamp(
        cls, v: datetime.datetime, values: dict
    ) -> datetime.datetime:
        """Generate released timestamp to disabled timestamp if unset"""
        if (
            "disabled_timestamp" in values
            and values["disabled_timestamp"] is not None
            and v is None
        ):
            return values["disabled_timestamp"]
        return v

    @validator("state")
    def timestamps_set_if_released_or_disabled(cls, v: State, values: dict) -> State:
        if v is State.RELEASED and (
            "released_timestamp" not in values or values["released_timestamp"] is None
        ):
            raise ValueError("released_timestamp must be set if state is RELEASED")
        if v is State.DISABLED and (
            "disabled_timestamp" not in values or values["disabled_timestamp"] is None
        ):
            raise ValueError("disabled_timestamp must be set if state is DISABLED")
        return v

    @validator("content")
    def content_type_correct(
        cls, v: str | WorkflowContent, values: dict
    ) -> str | WorkflowContent:
        try:
            type_ = values["type"]
        except KeyError as error:
            raise ValueError(
                "Cannot check if the content type is correct if the attribute 'type' is missing!"
            ) from error

        if type_ is Type.WORKFLOW and not isinstance(v, WorkflowContent):
            raise ValueError(
                "Content must be of type WorkflowContent for transformation revision"
                " with type WORKFLOW"
            )
        if type_ is Type.COMPONENT and not isinstance(v, str):
            raise ValueError(
                "Content must be of type str (representing code) for transformation revision"
                " with type COMPONENT"
            )
        return v

    @validator("io_interface")
    def io_interface_fits_to_content(  # noqa: PLR0912
        cls, io_interface: IOInterface, values: dict
    ) -> IOInterface:
<<<<<<< HEAD
=======
        """Adjust io_interface to content.inputs and content.outputs"""
        if values["type"] is not Type.WORKFLOW:
            return io_interface

>>>>>>> 8d568093
        try:
            type_ = values["type"]
            workflow_content = values["content"]
        except KeyError as error:
            raise ValueError(
                "Cannot fit io_interface to content if any of the attributes "
                "'type', 'content' is missing!"
            ) from error

        if type_ is not Type.WORKFLOW:
            return io_interface

        assert isinstance(  # noqa: S101
            workflow_content, WorkflowContent
        )  # hint for mypy

        wf_inputs_by_id: dict[UUID, WorkflowContentDynamicInput] = {
            wf_input.id: wf_input for wf_input in workflow_content.inputs
        }
        for trafo_input in io_interface.inputs:
            try:
                workflow_input = wf_inputs_by_id[trafo_input.id]
            except KeyError:
                logger.warning(
                    "For the io interface input '%s' "
                    "there is not workflow content input with the same id. "
                    "Thus, it will be removed from the io interface.",
                    str({trafo_input.id}),
                )
                io_interface.inputs.remove(trafo_input)
                continue
            if not workflow_input.matches_trafo_input(trafo_input):
                raise ValueError(
                    f"For the io interface input '{trafo_input.id}' "
                    "the workflow content input with the same id does not match!"
                    "Thus, it will be removed from the io interface."
                )

            del wf_inputs_by_id[trafo_input.id]

        for wf_input in wf_inputs_by_id.values():
            logger.warning(
                "Input '%s' is in the worklow content but not in the io interface. "
                "It will be added to the io interface.",
                str(wf_input.id),
            )
            io_interface.inputs.append(wf_input.to_transformation_input())

        wf_outputs_by_id: dict[UUID, WorkflowContentOutput] = {
            wf_output.id: wf_output for wf_output in workflow_content.outputs
        }
        for trafo_output in io_interface.outputs:
            try:
                workflow_output = wf_outputs_by_id[trafo_output.id]
            except KeyError:
                logger.warning(
                    "For the io interface output '%s' "
                    "there is not workflow content output with the same id. "
                    "Thus, it will be removed from the io interface.",
                    str({trafo_output.id}),
                )
                io_interface.outputs.remove(trafo_output)
                continue
            if not workflow_output.matches_trafo_output(trafo_output):
                raise ValueError(
                    f"For the io interface output '{trafo_output.id}' "
                    "the workflow content output with the same id does not match!"
                    "Thus, it will be removed from the io interface."
                )

            del wf_outputs_by_id[trafo_output.id]

        for wf_output in wf_outputs_by_id.values():
            logger.warning(
                "Output '%s' is in the worklow content but not in the io interface. "
                "It will be added to the io interface.",
                str(wf_output.id),
            )
            io_interface.outputs.append(wf_output.to_transformation_output())

        return io_interface

    @validator("io_interface")
    def io_interface_no_names_empty(
        cls, io_interface: IOInterface, values: dict
    ) -> IOInterface:
        try:
            state = values["state"]
        except KeyError as error:
            raise ValueError(
                "Cannot validate that no names in io_interface are empty "
                "if attribute 'state' is missing!"
            ) from error

        if state is State.DRAFT:
            return io_interface

        for io in io_interface.inputs + io_interface.outputs:
            if io.name is None or io.name == "":
                raise ValueError(
                    "Released transformation revisions may not have empty input or output names!"
                )

        return io_interface

    def release(self) -> None:
        self.released_timestamp = datetime.datetime.now(datetime.timezone.utc)
        self.state = State.RELEASED

    def deprecate(self) -> None:
        self.disabled_timestamp = datetime.datetime.now(datetime.timezone.utc)
        self.state = State.DISABLED

    def to_component_revision(self) -> ComponentRevision:
        if self.type != Type.COMPONENT:
            raise ValueError(
                f"will not convert transformation revision {self.id}"
                f"into a component revision since its type is not COMPONENT"
            )
        return ComponentRevision(
            uuid=self.id,
            name=self.name,
            tag=self.version_tag,
            code_module_uuid=self.id,
            function_name="main",
            inputs=[inp.to_component_input() for inp in self.io_interface.inputs],
            outputs=[
                output.to_component_output() for output in self.io_interface.outputs
            ],
        )

    def to_component_node(self, operator_id: UUID, operator_name: str) -> ComponentNode:
        if self.type != Type.COMPONENT:
            raise ValueError(
                f"will not convert transformation revision {self.id}"
                f"into a component node since its type is not COMPONENT"
            )
        return ComponentNode(
            id=str(operator_id),
            component_uuid=str(self.id),
            name=operator_name,
        )

    def to_workflow_node(
        self,
        operator_id: UUID,
        sub_nodes: list[ComponentNode | WorkflowNode],
    ) -> WorkflowNode:
        if self.type != Type.WORKFLOW:
            raise ValueError(
                f"will not convert transformation revision {self.id}"
                f"into a workflow node since its type is not WORKFLOW"
            )
        assert isinstance(self.content, WorkflowContent)  # hint for mypy # noqa: S101
        return self.content.to_workflow_node(
            transformation_id=self.id,
            transformation_name=self.name,
            transformation_tag=self.version_tag,
            operator_id=operator_id,
            operator_name=self.name,
            sub_nodes=sub_nodes,
        )

    def to_code_module(self) -> CodeModule:
        if self.type != Type.COMPONENT:
            raise ValueError(
                f"will not convert transformation revision {self.id}"
                f"into a component revision since its type is not COMPONENT"
            )
        return CodeModule(code=self.content, uuid=self.id)

    def to_operator(self) -> Operator:
        return Operator(
            revision_group_id=self.revision_group_id,
            name=self.name,
            description=self.description,
            type=self.type,
            state=State.RELEASED,
            version_tag=self.version_tag,
            transformation_id=self.id,
            inputs=[
                OperatorInput.from_transformation_input(inp)
                for inp in self.io_interface.inputs
            ],
            outputs=[
                OperatorOutput.from_transformation_output(output)
                for output in self.io_interface.outputs
            ],
            position=Position(x=0, y=0),
        )

    def to_orm_model(self) -> TransformationRevisionDBModel:
        return TransformationRevisionDBModel(
            id=self.id,
            revision_group_id=self.revision_group_id,
            name=self.name,
            description=self.description,
            category=self.category,
            version_tag=self.version_tag,
            state=self.state,
            type=self.type,
            documentation=self.documentation,
            workflow_content=cast(WorkflowContent, self.content).dict()
            if self.type is Type.WORKFLOW
            else None,
            component_code=cast(str, self.content)
            if self.type is Type.COMPONENT
            else None,
            io_interface=self.io_interface.dict(),
            test_wiring=self.test_wiring.dict(),
            released_timestamp=self.released_timestamp,
            disabled_timestamp=self.disabled_timestamp,
        )

    def wrap_component_in_tr_workflow(self) -> "TransformationRevision":
        operator = self.to_operator()

        wf_inputs: list[WorkflowContentDynamicInput] = []
        wf_outputs: list[WorkflowContentOutput] = []
        links = []
        for input_connector in operator.inputs:
            wf_input = WorkflowContentDynamicInput.from_operator_input(
                input_connector, operator.id, operator.name
            )
            wf_inputs.append(wf_input)
            link = Link(
                start=Vertex(operator=None, connector=wf_input),
                end=Vertex(operator=operator.id, connector=input_connector),
            )
            links.append(link)
        for output_connector in operator.outputs:
            wf_output = WorkflowContentOutput.from_operator_output(
                output_connector, operator.id, operator.name
            )
            wf_outputs.append(wf_output)
            link = Link(
                start=Vertex(operator=operator.id, connector=output_connector),
                end=Vertex(operator=None, connector=wf_output),
            )
            links.append(link)

        return TransformationRevision(
            id=uuid4(),
            revision_group_id=uuid4(),
            name="Wrapper Workflow",
            category=self.category,
            version_tag=self.version_tag,
            released_timestamp=self.released_timestamp,
            disabled_timestamp=self.disabled_timestamp,
            state=self.state,
            type=Type.WORKFLOW,
            content=WorkflowContent(
                inputs=wf_inputs,
                outputs=wf_outputs,
                operators=[operator],
                links=links,
            ),
            io_interface=IOInterface(
                inputs=[
                    input_connector.to_transformation_input()
                    for input_connector in wf_inputs
                ],
                outputs=[
                    output_connector.to_transformation_output()
                    for output_connector in wf_outputs
                ],
            ),
            test_wiring=self.test_wiring,
        )

    @classmethod
    def from_orm_model(
        cls, orm_model: TransformationRevisionDBModel
    ) -> "TransformationRevision":
        try:
            return TransformationRevision(
                id=orm_model.id,
                revision_group_id=orm_model.revision_group_id,
                name=orm_model.name,
                description=orm_model.description,
                category=orm_model.category,
                version_tag=orm_model.version_tag,
                state=orm_model.state,
                type=orm_model.type,
                documentation=orm_model.documentation,
                content=orm_model.workflow_content
                if orm_model.type is Type.WORKFLOW
                else orm_model.component_code,
                io_interface=orm_model.io_interface,
                test_wiring=orm_model.test_wiring,
                released_timestamp=orm_model.released_timestamp.replace(
                    tzinfo=datetime.timezone.utc
                )
                if orm_model.released_timestamp is not None
                else None,
                disabled_timestamp=orm_model.disabled_timestamp.replace(
                    tzinfo=datetime.timezone.utc
                )
                if orm_model.disabled_timestamp is not None
                else None,
            )
        except ValidationError as error:
            msg = (
                f"Could not validate db entry for id {orm_model.id}. "
                f"Validation error was:\n{str(error)}"
            )
            raise DBIntegrityError(msg) from error

    class Config:
        validate_assignment = True<|MERGE_RESOLUTION|>--- conflicted
+++ resolved
@@ -203,13 +203,6 @@
     def io_interface_fits_to_content(  # noqa: PLR0912
         cls, io_interface: IOInterface, values: dict
     ) -> IOInterface:
-<<<<<<< HEAD
-=======
-        """Adjust io_interface to content.inputs and content.outputs"""
-        if values["type"] is not Type.WORKFLOW:
-            return io_interface
-
->>>>>>> 8d568093
         try:
             type_ = values["type"]
             workflow_content = values["content"]
