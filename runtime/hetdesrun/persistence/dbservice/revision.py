import datetime
import logging
from copy import deepcopy
from uuid import UUID

from sqlalchemy import delete, select, update
from sqlalchemy.exc import IntegrityError

from hetdesrun.component.code import update_code
from hetdesrun.models.code import NonEmptyValidStr, ValidStr
from hetdesrun.models.wiring import WorkflowWiring
from hetdesrun.persistence import SQLAlchemySession, get_session
from hetdesrun.persistence.dbmodels import TransformationRevisionDBModel
from hetdesrun.persistence.dbservice.exceptions import DBIntegrityError, DBNotFoundError
from hetdesrun.persistence.dbservice.nesting import (
    delete_own_nestings,
    find_all_nested_transformation_revisions,
    find_all_nestings,
    update_nesting,
)
from hetdesrun.persistence.models.exceptions import (
    ModifyForbidden,
    StateConflict,
    TypeConflict,
)
from hetdesrun.persistence.models.transformation import TransformationRevision
from hetdesrun.persistence.models.workflow import WorkflowContent
from hetdesrun.trafoutils.filter.params import FilterParams
from hetdesrun.utils import State, Type

logger = logging.getLogger(__name__)


def add_tr(
    session: SQLAlchemySession, transformation_revision: TransformationRevision
) -> None:
    try:
        db_model = transformation_revision.to_orm_model()
        session.add(db_model)
    except IntegrityError as e:
        msg = (
            f"Integrity Error while trying to store transformation revision "
            f"with id {transformation_revision.id}. Error was:\n{str(e)}"
        )
        logger.error(msg)
        raise DBIntegrityError(msg) from e


def store_single_transformation_revision(
    transformation_revision: TransformationRevision,
) -> None:
    with get_session()() as session, session.begin():
        add_tr(session, transformation_revision)

        if transformation_revision.type == Type.WORKFLOW:
            assert isinstance(  # noqa: S101
                transformation_revision.content, WorkflowContent
            )  # hint for mypy
            update_nesting(
                session, transformation_revision.id, transformation_revision.content
            )


def select_tr_by_id(
    session: SQLAlchemySession, id: UUID, log_error: bool = True  # noqa: A002
) -> TransformationRevision:
    result = session.execute(
        select(TransformationRevisionDBModel).where(
            TransformationRevisionDBModel.id == id
        )
    ).scalar_one_or_none()

    if result is None:
        msg = f"Found no transformation revision in database with id {id}"
        if log_error:
            logger.error(msg)
        raise DBNotFoundError(msg)

    return TransformationRevision.from_orm_model(result)


def read_single_transformation_revision(
    id: UUID, log_error: bool = True  # noqa: A002
) -> TransformationRevision:
    with get_session()() as session, session.begin():
        return select_tr_by_id(session, id, log_error)


def update_tr(
    session: SQLAlchemySession, transformation_revision: TransformationRevision
) -> None:
    try:
        db_model = transformation_revision.to_orm_model()
        session.execute(
            update(TransformationRevisionDBModel)
            .where(TransformationRevisionDBModel.id == db_model.id)
            .values(
                revision_group_id=db_model.revision_group_id,
                name=db_model.name,
                description=db_model.description,
                category=db_model.category,
                version_tag=db_model.version_tag,
                state=db_model.state,
                type=db_model.type,
                documentation=db_model.documentation,
                workflow_content=db_model.workflow_content,
                component_code=db_model.component_code,
                io_interface=db_model.io_interface,
                test_wiring=db_model.test_wiring,
                released_timestamp=db_model.released_timestamp,
                disabled_timestamp=db_model.disabled_timestamp,
            )
        )

    except IntegrityError as e:
        msg = (
            f"Integrity Error while trying to update "
            f"transformation revision with id {transformation_revision.id}.\n"
            f"Error was:\n{str(e)}"
        )
        logger.error(msg)
        raise DBIntegrityError(msg) from e


def pass_on_deprecation(session: SQLAlchemySession, transformation_id: UUID) -> None:
    logger.debug(
        "pass on deprecation for transformation revision %s", str(transformation_id)
    )

    sup_nestings = find_all_nestings(session, transformation_id)

    for nesting in sup_nestings:
        transformation_revision = select_tr_by_id(session, nesting.workflow_id)
        assert isinstance(  # noqa: S101
            transformation_revision.content, WorkflowContent
        )  # hint for mypy
        for operator in transformation_revision.content.operators:
            if operator.id == nesting.via_operator_id:
                operator.state = State.DISABLED

        update_tr(session, transformation_revision)


def tr_same_except_for_wiring_and_docu(
    tr_A: TransformationRevision, tr_B: TransformationRevision
) -> bool:
    tr_compare = deepcopy(tr_A)
    tr_compare.test_wiring = tr_B.test_wiring
    tr_compare.documentation = tr_B.documentation
    are_equal = tr_compare == tr_B
    return are_equal


def is_modifiable(
    existing_transformation_revision: TransformationRevision,
    updated_transformation_revision: TransformationRevision,
    allow_overwrite_released: bool = False,
) -> tuple[bool, str]:
    if existing_transformation_revision.type != updated_transformation_revision.type:
        return False, (
            f"The type ({updated_transformation_revision.type}) of the "
            f"provided transformation revision does not\n"
            f"match the type ({existing_transformation_revision.type}) "
            f"of the stored transformation revision {existing_transformation_revision.id}!"
        )

    if tr_same_except_for_wiring_and_docu(
        existing_transformation_revision, updated_transformation_revision
    ):
        return True, ""

    if (
        existing_transformation_revision.state == State.DISABLED
        and not allow_overwrite_released
    ):
        return False, (
            f"Cannot modify deprecated transformation revision "
            f"{existing_transformation_revision.id}!"
        )

    if (
        existing_transformation_revision.state == State.RELEASED
        and updated_transformation_revision.state != State.DISABLED
        and not allow_overwrite_released
    ):
        return False, (
            f"Cannot modify released transformation revision "
            f"{existing_transformation_revision.id}!"
        )

    return True, ""


def contains_deprecated(transformation_id: UUID) -> bool:
    logger.debug(
        "check if transformation revision %s contains deprecated operators",
        str(transformation_id),
    )
    transformation_revision = read_single_transformation_revision(transformation_id)

    if transformation_revision.type is not Type.WORKFLOW:
        msg = f"transformation revision {transformation_id} is not a workflow!"
        logger.error(msg)
        raise DBIntegrityError(msg)

    assert isinstance(  # noqa: S101
        transformation_revision.content, WorkflowContent
    )  # hint for mypy
    is_disabled = []
    for operator in transformation_revision.content.operators:
        logger.info(
            "operator with transformation id %s has status %s",
            str(operator.transformation_id),
            operator.state,
        )
        is_disabled.append(operator.state == State.DISABLED)

    return any(is_disabled)


def update_content(
    updated_transformation_revision: TransformationRevision,
    existing_transformation_revision: TransformationRevision | None = None,
) -> TransformationRevision:
    if updated_transformation_revision.type == Type.COMPONENT:
        updated_transformation_revision.content = update_code(
            updated_transformation_revision
        )
    elif existing_transformation_revision is not None:
        assert isinstance(  # noqa: S101
            existing_transformation_revision.content, WorkflowContent
        )  # hint for mypy

        existing_operator_ids: list[UUID] = []
        for operator in existing_transformation_revision.content.operators:
            existing_operator_ids.append(operator.id)

        assert isinstance(  # noqa: S101
            updated_transformation_revision.content, WorkflowContent
        )  # hint for mypy

        for operator in updated_transformation_revision.content.operators:
            if (
                operator.type == Type.WORKFLOW
                and operator.id not in existing_operator_ids
            ):
                operator.state = (
                    State.DISABLED
                    if contains_deprecated(operator.transformation_id)
                    else operator.state
                )
    return updated_transformation_revision


def if_applicable_release_or_deprecate(
    existing_transformation_revision: TransformationRevision | None,
    updated_transformation_revision: TransformationRevision,
) -> TransformationRevision:
    if existing_transformation_revision is not None:
        if (
            existing_transformation_revision.state == State.DRAFT
            and updated_transformation_revision.state == State.RELEASED
        ):
            logger.info(
                "release transformation revision %s",
                existing_transformation_revision.id,
            )
            updated_transformation_revision.release()
            # prevent overwriting content during releasing
            updated_transformation_revision.content = (
                existing_transformation_revision.content
            )
        if (
            existing_transformation_revision.state == State.RELEASED
            and updated_transformation_revision.state == State.DISABLED
        ):
            logger.info(
                "deprecate transformation revision %s",
                existing_transformation_revision.id,
            )
            updated_transformation_revision = TransformationRevision(
                **existing_transformation_revision.dict()
            )
            updated_transformation_revision.deprecate()
            # prevent overwriting content during deprecating
            updated_transformation_revision.content = (
                existing_transformation_revision.content
            )
    return updated_transformation_revision


def update_or_create_single_transformation_revision(
    transformation_revision: TransformationRevision,
    allow_overwrite_released: bool = False,
    update_component_code: bool = True,
    strip_wiring: bool = False,
) -> TransformationRevision:
    with get_session()() as session, session.begin():
        if strip_wiring:
            transformation_revision.test_wiring = WorkflowWiring()

        try:
            existing_transformation_revision = select_tr_by_id(
                session, transformation_revision.id, log_error=False
            )
        except DBNotFoundError:
            if transformation_revision.type == Type.WORKFLOW or update_component_code:
                transformation_revision = update_content(transformation_revision)

            add_tr(session, transformation_revision)
        else:
            modifiable, msg = is_modifiable(
                existing_transformation_revision=existing_transformation_revision,
                updated_transformation_revision=transformation_revision,
                allow_overwrite_released=allow_overwrite_released,
            )

            if modifiable is False:
                raise ModifyForbidden(msg)

            transformation_revision = if_applicable_release_or_deprecate(
                existing_transformation_revision, transformation_revision
            )

            if transformation_revision.type == Type.WORKFLOW or update_component_code:
                transformation_revision = update_content(
                    transformation_revision, existing_transformation_revision
                )

            update_tr(session, transformation_revision)

        if transformation_revision.state == State.DISABLED:
            pass_on_deprecation(session, transformation_revision.id)
            return select_tr_by_id(session, transformation_revision.id)

        if transformation_revision.type == Type.WORKFLOW:
            assert isinstance(  # noqa: S101
                transformation_revision.content, WorkflowContent
            )  # hint for mypy
            update_nesting(
                session, transformation_revision.id, transformation_revision.content
            )

        return select_tr_by_id(session, transformation_revision.id)


def delete_tr(session: SQLAlchemySession, tr_id: UUID) -> None:
    try:
        session.execute(
            delete(TransformationRevisionDBModel).where(
                TransformationRevisionDBModel.id == tr_id
            )
        )
    except IntegrityError as e:
        msg = (
            f"Integrity Error while trying to delete transformation revision "
            f"with id {tr_id}. Error was:\n{str(e)}"
        )
        logger.error(msg)
        raise DBIntegrityError(msg) from e


def delete_single_transformation_revision(
    id: UUID, type: Type | None = None, ignore_state: bool = False  # noqa: A002
) -> None:
    with get_session()() as session, session.begin():
        result = select_tr_by_id(session, id)

        transformation_revision: TransformationRevision = result
        if type is not None and transformation_revision.type != type:
            msg = (
                f"Transformation revision {id} has type {transformation_revision.type}, "
                f"delete request with type {type} will not be executed"
            )
            logger.error(msg)
            raise TypeConflict(msg)

        if not ignore_state and transformation_revision.state != State.DRAFT:
            msg = (
                f"Transformation revision {id} cannot be deleted "
                f"since it is in the state {transformation_revision.state}"
            )
            logger.error(msg)
            raise StateConflict(msg)

        delete_own_nestings(session, transformation_revision.id)

        delete_tr(session, transformation_revision.id)


def is_unused(transformation_id: UUID) -> bool:
    """Determine if transformation revision is unused.

    More precisely: Determine if specified transformation revision is only contained in
    transformation revisions which are deprecated, i.e. have the state DISABLED.
    """

    with get_session()() as session, session.begin():
        sup_nestings = find_all_nestings(session, transformation_id)

        containing_wf_ids = [nesting.workflow_id for nesting in sup_nestings]

        selection = (
            select(TransformationRevisionDBModel)
            .where(TransformationRevisionDBModel.id.in_(containing_wf_ids))
            .where(TransformationRevisionDBModel.state != State.DISABLED)
        )

    results = session.execute(selection).scalars().all()
    if len(results) == 0:
        return True

    return False


def select_multiple_transformation_revisions(
<<<<<<< HEAD
    type: Optional[Type] = None,  # pylint: disable=redefined-builtin
    state: Optional[State] = None,
    categories: Optional[List[ValidStr]] = None,
    categories_with_prefix: Optional[ValidStr] = None,
    revision_group_id: Optional[UUID] = None,
    ids: Optional[List[UUID]] = None,
    names: Optional[List[NonEmptyValidStr]] = None,
=======
    type: Type | None = None,  # noqa: A002
    state: State | None = None,
    category: ValidStr | None = None,
    category_prefix: ValidStr | None = None,
    revision_group_id: UUID | None = None,
    ids: list[UUID] | None = None,
    names: list[NonEmptyValidStr] | None = None,
>>>>>>> 249c950a
    include_deprecated: bool = True,
) -> list[TransformationRevision]:
    """Filterable selection of transformation revisions from db"""
    with get_session()() as session, session.begin():
        selection = select(TransformationRevisionDBModel)

        if type is not None:
            selection = selection.where(TransformationRevisionDBModel.type == type)
        if state is not None:
            selection = selection.where(TransformationRevisionDBModel.state == state)
        if categories is not None:
            selection = selection.where(
                TransformationRevisionDBModel.category.in_(categories)
            )
        if categories_with_prefix is not None:
            selection = selection.where(
                TransformationRevisionDBModel.category.startswith(
                    categories_with_prefix, autoescape=True
                )
            )
        if category_prefix is not None:
            selection = selection.where(
                TransformationRevisionDBModel.category.startswith(category_prefix)
            )
        if revision_group_id is not None:
            selection = selection.where(
                TransformationRevisionDBModel.revision_group_id == revision_group_id
            )
        if ids is not None:
            selection = selection.where(TransformationRevisionDBModel.id.in_(ids))
        if names is not None:
            selection = selection.where(
                TransformationRevisionDBModel.name.in_(names),
            )
        if not include_deprecated:
            selection = selection.where(
                TransformationRevisionDBModel.state != State.DISABLED
            )

        results = session.execute(selection).scalars().all()

        tr_list = [TransformationRevision.from_orm_model(result) for result in results]

        return tr_list


def get_multiple_transformation_revisions(
    params: FilterParams,
) -> list[TransformationRevision]:
    """Filterable selection of transformation revisions from db"""
    tr_list = select_multiple_transformation_revisions(
        type=params.type,
        state=params.state,
<<<<<<< HEAD
        categories=params.categories,
        categories_with_prefix=params.categories_with_prefix,
=======
        category=params.category,
        category_prefix=params.category_prefix,
>>>>>>> 249c950a
        revision_group_id=params.revision_group_id,
        ids=params.ids,
        names=params.names,
        include_deprecated=params.include_deprecated,
    )

    if params.unused:
        tr_list = [tr for tr in tr_list if is_unused(tr.id)]

    if params.include_dependencies:
        tr_ids = [tr.id for tr in tr_list]
        for tr in tr_list:
            if tr.type == Type.WORKFLOW:
                nested_tr_dict = get_all_nested_transformation_revisions(tr)
                for nested_tr_id in nested_tr_dict:
                    if nested_tr_id not in tr_ids:
                        tr_list.append(nested_tr_dict[nested_tr_id])

    return tr_list


def nof_db_entries() -> int:
    with get_session()() as session, session.begin():
        nof_rows: int = session.query(TransformationRevisionDBModel.id).count()
        logger.info("DB contains %s rows", str(nof_rows))

    return nof_rows


def get_all_nested_transformation_revisions(
    transformation_revision: TransformationRevision,
) -> dict[UUID, TransformationRevision]:
    if transformation_revision.type != Type.WORKFLOW:
        msg = (
            f"cannot get operators of transformation revision {transformation_revision.id} "
            f"because its type is not WORKFLOW"
        )
        logger.error(msg)
        raise TypeConflict(msg)

    with get_session()() as session, session.begin():
        descendants = find_all_nested_transformation_revisions(
            session, transformation_revision.id
        )

        nested_transformation_revisions: dict[UUID, TransformationRevision] = {}

        for descendant in descendants:
            nested_transformation_revisions[descendant.operator_id] = select_tr_by_id(
                session, descendant.transformation_id
            )

    return nested_transformation_revisions


def get_latest_revision_id(revision_group_id: UUID) -> UUID:
    revision_group_list = get_multiple_transformation_revisions(
        FilterParams(
            state=State.RELEASED,
            revision_group_id=revision_group_id,
            include_dependencies=False,
        )
    )
    if len(revision_group_list) == 0:
        msg = (
            f"no released transformation revisions with revision group id {revision_group_id} "
            f"found in the database"
        )
        logger.error(msg)
        raise DBNotFoundError(msg)

    id_by_released_timestamp: dict[datetime.datetime, UUID] = {}

    for revision in revision_group_list:
        if not isinstance(revision.released_timestamp, datetime.datetime):
            raise TypeError(
                "revision.released_timestamp must be of type datetime.datetime"
            )
        id_by_released_timestamp[revision.released_timestamp] = revision.id
    _, latest_revision_id = sorted(id_by_released_timestamp.items(), reverse=True)[0]
    return latest_revision_id<|MERGE_RESOLUTION|>--- conflicted
+++ resolved
@@ -414,23 +414,13 @@
 
 
 def select_multiple_transformation_revisions(
-<<<<<<< HEAD
-    type: Optional[Type] = None,  # pylint: disable=redefined-builtin
-    state: Optional[State] = None,
-    categories: Optional[List[ValidStr]] = None,
-    categories_with_prefix: Optional[ValidStr] = None,
-    revision_group_id: Optional[UUID] = None,
-    ids: Optional[List[UUID]] = None,
-    names: Optional[List[NonEmptyValidStr]] = None,
-=======
     type: Type | None = None,  # noqa: A002
     state: State | None = None,
-    category: ValidStr | None = None,
+    categories: list[ValidStr] | None = None,
     category_prefix: ValidStr | None = None,
     revision_group_id: UUID | None = None,
     ids: list[UUID] | None = None,
     names: list[NonEmptyValidStr] | None = None,
->>>>>>> 249c950a
     include_deprecated: bool = True,
 ) -> list[TransformationRevision]:
     """Filterable selection of transformation revisions from db"""
@@ -445,15 +435,11 @@
             selection = selection.where(
                 TransformationRevisionDBModel.category.in_(categories)
             )
-        if categories_with_prefix is not None:
+        if category_prefix is not None:
             selection = selection.where(
                 TransformationRevisionDBModel.category.startswith(
-                    categories_with_prefix, autoescape=True
+                    category_prefix, autoescape=True
                 )
-            )
-        if category_prefix is not None:
-            selection = selection.where(
-                TransformationRevisionDBModel.category.startswith(category_prefix)
             )
         if revision_group_id is not None:
             selection = selection.where(
@@ -484,13 +470,8 @@
     tr_list = select_multiple_transformation_revisions(
         type=params.type,
         state=params.state,
-<<<<<<< HEAD
         categories=params.categories,
-        categories_with_prefix=params.categories_with_prefix,
-=======
-        category=params.category,
         category_prefix=params.category_prefix,
->>>>>>> 249c950a
         revision_group_id=params.revision_group_id,
         ids=params.ids,
         names=params.names,
