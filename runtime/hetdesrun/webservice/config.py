--- conflicted
+++ resolved
@@ -212,15 +212,9 @@
         env="HETIDA_DESIGNER_BACKEND_USE_BASIC_AUTH",
         description=(
             "Whether Backend is protected via Basic Auth."
-<<<<<<< HEAD
-            " Only necessary for transformation deployment."
-            " If Backend is protected via Keycloak instead "
-            " use the corresponding keycloak environment variables!"
-=======
             " Only necessary for component deployment."
             " If Backend is protected via OpenIDConnect instead "
             " use the corresponding environment variables!"
->>>>>>> 0490dfa4
         ),
     )
     hd_backend_basic_auth_user: Optional[str] = Field(
