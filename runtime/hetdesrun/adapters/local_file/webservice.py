"""Web service endpoints for frontend for the local file adapter

Note that the local file adapter is not a generic rest adapter, so these webendpoints
have the sole purpose to tell the frontend which data sources and sinks are available and
can be wired.

Actual data ingestion/egestion happens in the corresponding Runtime-Python-Plugin of this adapter.
"""


from typing import List, Optional

from fastapi import APIRouter, HTTPException, Query

from hetdesrun.adapters.local_file import VERSION
from hetdesrun.adapters.local_file.models import (
    InfoResponse,
    LocalFileStructureSink,
    LocalFileStructureSource,
    MultipleSinksResponse,
    MultipleSourcesResponse,
    StructureResponse,
    StructureThingNode,
)
from hetdesrun.adapters.local_file.structure import (
    get_sink_by_id,
    get_sinks,
    get_source_by_id,
    get_sources,
    get_structure,
    get_thing_node_by_id,
)
from hetdesrun.adapters.local_file.utils import from_url_representation
from hetdesrun.webservice.auth_dependency import get_auth_deps

# Note: As CORS middleware the router employs the main FastAPI app's one
local_file_adapter_router = APIRouter(
    prefix="/adapters/localfile", tags=["local file adapter"]
)


@local_file_adapter_router.get(
    "/info",
    response_model=InfoResponse,
<<<<<<< HEAD
    dependencies=get_auth_deps(),
    include_in_schema=False,
)
@local_file_adapter_router.get(
    "/info/",
    response_model=InfoResponse,
    dependencies=get_auth_deps(),
=======
    # no auth for info endpoint
>>>>>>> 2a5a0d11
)
async def get_info_endpoint() -> InfoResponse:
    return InfoResponse(
        id="local-file-adapter", name="Local File Adapter", version=VERSION
    )


@local_file_adapter_router.get(
    "/structure",
    response_model=StructureResponse,
    dependencies=get_auth_deps(),
    include_in_schema=False,
)
@local_file_adapter_router.get(
    "/structure/",
    response_model=StructureResponse,
    dependencies=get_auth_deps(),
)
async def get_structure_endpoint(parentId: Optional[str] = None) -> StructureResponse:
    return get_structure(parent_id=parentId)


@local_file_adapter_router.get(
    "/sources",
    response_model=MultipleSourcesResponse,
    dependencies=get_auth_deps(),
    include_in_schema=False,
)
@local_file_adapter_router.get(
    "/sources/",
    response_model=MultipleSourcesResponse,
    dependencies=get_auth_deps(),
)
async def get_sources_endpoint(
    filter_str: Optional[str] = Query(None, alias="filter")
) -> MultipleSourcesResponse:
    found_sources = get_sources(filter_str=filter_str)
    return MultipleSourcesResponse(
        resultCount=len(found_sources),
        sources=found_sources,
    )


@local_file_adapter_router.get(
    "/sinks",
    response_model=MultipleSinksResponse,
    dependencies=get_auth_deps(),
    include_in_schema=False,
)
@local_file_adapter_router.get(
    "/sinks/",
    response_model=MultipleSinksResponse,
    dependencies=get_auth_deps(),
)
async def get_sinks_endpoint(
    filter_str: Optional[str] = Query(None, alias="filter")
) -> MultipleSinksResponse:
    found_sinks = get_sinks(filter_str=filter_str)
    return MultipleSinksResponse(
        resultCount=len(found_sinks),
        sinks=found_sinks,
    )


@local_file_adapter_router.get(
    "/sources/{sourceId}/metadata",
    response_model=List,
    dependencies=get_auth_deps(),
    include_in_schema=False,
)
@local_file_adapter_router.get(
    "/sources/{sourceId}/metadata/",
    response_model=List,
    dependencies=get_auth_deps(),
)
async def get_sources_metadata(
    sourceId: str,  # pylint: disable=unused-argument
) -> List:
    """Get metadata attached to sources

    This adapter does not implement metadata. Therefore this will always result
    in an empty list!
    """
    return []


@local_file_adapter_router.get(
    "/sources/{source_id:path}",
    response_model=LocalFileStructureSource,
    dependencies=get_auth_deps(),
    include_in_schema=False,
)
@local_file_adapter_router.get(
    "/sources/{source_id:path}/",
    response_model=LocalFileStructureSource,
    dependencies=get_auth_deps(),
)
async def get_single_source(source_id: str) -> LocalFileStructureSource:
    possible_source = get_source_by_id(source_id)

    if possible_source is None:
        raise HTTPException(
            status_code=404,
            detail="Could not find loadable local file at path "
            + from_url_representation(source_id)
            + " or path not in configured local_dirs",
        )

    return possible_source


@local_file_adapter_router.get(
    "/sinks/{sinkId}/metadata",
    response_model=List,
    dependencies=get_auth_deps(),
    include_in_schema=False,
)
@local_file_adapter_router.get(
    "/sinks/{sinkId}/metadata/",
    response_model=List,
    dependencies=get_auth_deps(),
)
async def get_sinks_metadata(sinkId: str) -> List:  # pylint: disable=unused-argument
    """Get metadata attached to sinks

    This adapter does not implement metadata. Therefore this will always result
    in an empty list!
    """
    return []


@local_file_adapter_router.get(
    "/sinks/{sink_id:path}",
    response_model=LocalFileStructureSink,
    dependencies=get_auth_deps(),
    include_in_schema=False,
)
@local_file_adapter_router.get(
    "/sinks/{sink_id:path}/",
    response_model=LocalFileStructureSink,
    dependencies=get_auth_deps(),
)
async def get_single_sink(sink_id: str) -> LocalFileStructureSink:
    possible_sink = get_sink_by_id(sink_id)

    if possible_sink is None:
        raise HTTPException(
            status_code=404,
            detail="Could not find writable local file at path "
            + from_url_representation(sink_id)
            + " or path not in configured local_dirs",
        )

    return possible_sink


@local_file_adapter_router.get(
    "/thingNodes/{thingNodeId}/metadata",
    response_model=List,
    dependencies=get_auth_deps(),
    include_in_schema=False,
)
@local_file_adapter_router.get(
    "/thingNodes/{thingNodeId}/metadata/",
    response_model=List,
    dependencies=get_auth_deps(),
)
async def get_thing_nodes_metadata(
    thingNodeId: str,  # pylint: disable=unused-argument
) -> List:
    """Get metadata attached to thing Nodes.

    This adapter does not implement metadata. Therefore this will always result
    in an empty list!
    """
    return []


@local_file_adapter_router.get(
    "/thingNodes/{id}",
    response_model=StructureThingNode,
    dependencies=get_auth_deps(),
    include_in_schema=False,
)
@local_file_adapter_router.get(
    "/thingNodes/{id}/",
    response_model=StructureThingNode,
    dependencies=get_auth_deps(),
)
async def get_single_thingNode(
    id: str,  # pylint: disable=redefined-builtin
) -> StructureThingNode:
    possible_thing_node = get_thing_node_by_id(id)

    if possible_thing_node is None:
        raise HTTPException(
            status_code=404,
            detail="Could not find directory at path "
            + from_url_representation(id)
            + " or path not in configured local_dirs",
        )

    return possible_thing_node<|MERGE_RESOLUTION|>--- conflicted
+++ resolved
@@ -42,17 +42,13 @@
 @local_file_adapter_router.get(
     "/info",
     response_model=InfoResponse,
-<<<<<<< HEAD
-    dependencies=get_auth_deps(),
-    include_in_schema=False,
+    include_in_schema=False,
+    # no auth for info endpoint
 )
 @local_file_adapter_router.get(
     "/info/",
     response_model=InfoResponse,
-    dependencies=get_auth_deps(),
-=======
     # no auth for info endpoint
->>>>>>> 2a5a0d11
 )
 async def get_info_endpoint() -> InfoResponse:
     return InfoResponse(
