"""Loading framelike data

Common utilities for loading data that is frame-like (tabular), i.e. dataframes as well as
timeseries (where the later can be understood as special dataframe/table)
"""

<<<<<<< HEAD
from typing import List, Dict, Any, Tuple, Literal, Union, Type
from posixpath import join as posix_urljoin

import json
import base64
import logging
=======
>>>>>>> 2a5a0d11
import datetime
import logging
from posixpath import join as posix_urljoin
from typing import Dict, List, Literal, Tuple, Type, Union

import pandas as pd
import requests

from hetdesrun.adapters.exceptions import (
    AdapterConnectionError,
    AdapterHandlingException,
)
from hetdesrun.adapters.generic_rest.auth import get_generic_rest_adapter_auth_headers
from hetdesrun.adapters.generic_rest.baseurl import get_generic_rest_adapter_base_url
from hetdesrun.adapters.generic_rest.external_types import ExternalType, df_empty
from hetdesrun.models.data_selection import FilteredSource
from hetdesrun.webservice.config import get_config

logger = logging.getLogger(__name__)


def create_empty_ts_df(data_type: ExternalType, attrs: Any = {}) -> pd.DataFrame:
    """Create empty timeseries dataframe with explicit dtypes"""
    dtype_dict: Dict[str, Union[Type, str]] = {
        "timeseriesId": str,
        "timestamp": "datetime64[ns, UTC]",
    }

    value_datatype = data_type.value_datatype
    assert value_datatype is not None  # for mypy
    dtype_dict["value"] = value_datatype.pandas_value_type

    return df_empty(dtype_dict, attrs=attrs)


def decode_attributes(data_attributes: str) -> Any:
    base64_bytes = data_attributes.encode("utf-8")
    logger.debug("data_attributes=%s", data_attributes)
    df_attrs_bytes = base64.b64decode(base64_bytes)
    df_attrs_json_str = df_attrs_bytes.decode("utf-8")
    logger.debug("df_attrs_json_str=%s", df_attrs_json_str)
    df_attrs = json.loads(df_attrs_json_str)
    return df_attrs


async def load_framelike_data(
    filtered_sources: List[FilteredSource],
    additional_params: List[
        Tuple[str, str]
    ],  # for timeseries: [("from", from_timestamp), ("to", to_timestamp)]
    adapter_key: str,
    endpoint: Literal["timeseries", "dataframe"],  # "timeseries" or "dataframe"
) -> pd.DataFrame:
    """Load framelike data from REST endpoint"""

    url = posix_urljoin(await get_generic_rest_adapter_base_url(adapter_key), endpoint)

    if len({fs.type for fs in filtered_sources}) > 1:
        raise AdapterHandlingException(
            "Got more than one datatype in same grouped data"
        )

    if len(filtered_sources) == 0:
        raise AdapterHandlingException("Requested fetching 0 sources")

    common_data_type = filtered_sources[0].type

    if (common_data_type == ExternalType.DATAFRAME) and len(filtered_sources) > 1:
        raise AdapterHandlingException(
            "Cannot request more than one dataframe together"
        )

    logger.info(
        (
            "Requesting framelike data from generic rest adapter %s from endpoint %s:"
            " ids %s with additional params %s with common datatype %s"
        ),
        adapter_key,
        url,
        str([filtered_source.ref_id for filtered_source in filtered_sources]),
        str(additional_params),
        str(common_data_type),
    )

    headers = get_generic_rest_adapter_auth_headers()

    with requests.Session() as session:
        try:
            start_time = datetime.datetime.now(datetime.timezone.utc)
            logger.info(
                "Start receiving generic rest adapter %s framelike data at %s",
                adapter_key,
                start_time.isoformat(),
            )
            resp = session.get(
                url,
                params=[
                    ("id", (str(filtered_source.ref_id)))
                    for filtered_source in filtered_sources
                ]
                + additional_params,
                stream=True,
                headers=headers,
                verify=get_config().hd_adapters_verify_certs,
            )
            if (
                resp.status_code == 404
                and "errorCode" in resp.text
                and resp.json()["errorCode"] == "RESULT_EMPTY"
            ):
                logger.info(
                    (
                        "Received RESULT_EMPTY error_code from generic rest adapter %s"
                        " framelike endpoint %s, therefore returning empty DataFrame"
                    ),
                    adapter_key,
                    url,
                )
                if endpoint == "timeseries":
                    return create_empty_ts_df(ExternalType(common_data_type))
                # must be "dataframe":
                return df_empty({})

            if resp.status_code != 200:
                msg = (
                    f"Requesting framelike data from generic rest adapter endpoint {url} failed."
                    f" Status code: {resp.status_code}. Text: {resp.text}"
                )
                logger.info(msg)
                raise AdapterConnectionError(msg)
            logger.info("Start reading in and parsing framelike data")

            df = pd.read_json(resp.raw, lines=True)
            end_time = datetime.datetime.now(datetime.timezone.utc)
            logger.info(
                (
                    "Finished receiving generic rest framelike data (including dataframe parsing)"
                    " at %s. DataFrame shape is %s with columns %s"
                ),
                end_time.isoformat(),
                str(df.shape),
                str(df.columns),
            )
            logger.info(
                (
                    "Receiving generic rest adapter framelike data took"
                    " (including dataframe parsing)"
                    " %s"
                ),
                str(end_time - start_time),
            )

            if "data-attributes" in resp.headers:
                logger.debug("Got data-attributes via GET response header")
                data_attributes = resp.headers["data-attributes"]
                df.attrs = decode_attributes(data_attributes)

            logger.debug(
                "Received dataframe of form %s:\n%s",
                str(df.shape) if len(df) > 0 else "EMPTY RESULT",
                str(df) if len(df) > 0 else "EMPTY RESULT",
            )
        except requests.HTTPError as e:
            msg = (
                f"Requesting framelike data from generic rest adapter endpoint {url}"
                f" failed with Exception {str(e)}"
            )

            logger.info(msg)
            raise AdapterConnectionError(
                f"Requesting framelike from generic rest adapter endpoint {url} failed."
            ) from e
    logger.info("Complete generic rest adapter %s framelike request", adapter_key)
    if len(df) == 0:
        if endpoint == "timeseries":
            return create_empty_ts_df(ExternalType(common_data_type), attrs=df.attrs)
        # must be dataframe:
        return df_empty({}, attrs=df.attrs)

    if "timestamp" in df.columns and endpoint == "dataframe":
        try:
            parsed_timestamps = pd.to_datetime(df["timestamp"])
        except ValueError as e:
            logger.info(
                "Column 'timestamp' of dataframe from %s could not be parsed and therefore"
                " not be set to index. Proceeding with default index. Error was: %s",
                url,
                str(e),
            )
        else:
            df.index = parsed_timestamps
            df = df.sort_index()

    return df<|MERGE_RESOLUTION|>--- conflicted
+++ resolved
@@ -4,19 +4,12 @@
 timeseries (where the later can be understood as special dataframe/table)
 """
 
-<<<<<<< HEAD
-from typing import List, Dict, Any, Tuple, Literal, Union, Type
-from posixpath import join as posix_urljoin
-
+import base64
+import datetime
 import json
-import base64
-import logging
-=======
->>>>>>> 2a5a0d11
-import datetime
 import logging
 from posixpath import join as posix_urljoin
-from typing import Dict, List, Literal, Tuple, Type, Union
+from typing import Any, Dict, List, Literal, Tuple, Type, Union
 
 import pandas as pd
 import requests
