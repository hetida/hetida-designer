import logging
import pickle
from io import BytesIO
from typing import Any

from botocore.exceptions import ClientError, ParamValidationError

from hetdesrun.adapters.blob_storage.exceptions import StructureObjectNotFound
from hetdesrun.adapters.blob_storage.models import (
    BlobStorageStructureSink,
    IdString,
    ObjectKey,
<<<<<<< HEAD
    get_structure_bucket_and_object_key_prefix_from_id,
)
from hetdesrun.adapters.blob_storage.service import get_s3_client
=======
    StructureBucket,
)
from hetdesrun.adapters.blob_storage.service import ensure_bucket_exists, get_s3_client
>>>>>>> a8b66578
from hetdesrun.adapters.blob_storage.structure import (
    get_sink_by_thing_node_id_and_metadata_key,
    get_thing_node_by_id,
)
from hetdesrun.adapters.exceptions import (
    AdapterClientWiringInvalidError,
    AdapterConnectionError,
    AdapterHandlingException,
)
from hetdesrun.models.data_selection import FilteredSink
from hetdesrun.runtime.logging import _get_job_id_context

logger = logging.getLogger(__name__)


def get_sink_and_bucket_and_object_key_from_thing_node_and_metadata_key(
    thing_node_id: str, metadata_key: str
) -> tuple[BlobStorageStructureSink, StructureBucket, ObjectKey]:
    """Get sink, bucket, and object key from thing node id and metadata key.

<<<<<<< HEAD
    Note, that StructureObjectNotFound and MissingHierarchyError raised from
    get_sink_by_thing_node_id_and_metadata_key or StorageAuthenticationError and
    AdapterConnectionError get_s3_client may occur.
=======
    Note, that StructureObjectNotFound, StructureObjectNotUnique, MissingHierarchyError, and
    AdapterClientWiringInvalidError raised from get_sink_by_thing_node_id_and_metadata_key or
    get_thing_node_by_id may occur.
>>>>>>> a8b66578
    """
    try:
        sink = get_sink_by_thing_node_id_and_metadata_key(
            IdString(thing_node_id), metadata_key
        )
    except StructureObjectNotFound:
        thing_node = get_thing_node_by_id(IdString(thing_node_id))
        sink = BlobStorageStructureSink.from_thing_node(thing_node)
        try:
            structure_bucket, _ = get_structure_bucket_and_object_key_prefix_from_id(
                IdString(thing_node_id)
            )
            object_key = ObjectKey.from_thing_node_id_and_metadata_key(
                thing_node_id=IdString(thing_node_id), metadata_key=metadata_key
            )
        except ValueError as error:
            msg = (
                f"Cannot write BLOB to sink with thing node id {thing_node_id} and "
                f"metadata key {metadata_key}. No such sink exists and it is not possible "
                f"to generate bucket name and object key:\n{error}"
            )
            logger.error(msg)
            raise AdapterClientWiringInvalidError(msg) from error
    else:
        job_id_context = _get_job_id_context()
        job_id = job_id_context["currently_executed_job_id"]
        logger.info("Get bucket name and object key from sink with id %s", sink.id)
        structure_bucket, object_key = sink.to_structure_bucket_and_object_key(job_id)

    return sink, structure_bucket, object_key


async def write_blob_to_storage(
    data: Any, thing_node_id: str, metadata_key: str
) -> None:
    """Write BLOB to storage.

    Note, that StructureObjectNotFound, StructureObjectNotUnique, MissingHierarchyError, and
    AdapterClientWiringInvalidError raised from
    get_sink_and_bucket_and_object_key_from_thing_node_and_metadata_key or
    StorageAuthenticationError and AdapterConnectionError raised from get_s3_client may occur.
    """
    (
        sink,
        structure_bucket,
        object_key,
    ) = get_sink_and_bucket_and_object_key_from_thing_node_and_metadata_key(
        thing_node_id=thing_node_id, metadata_key=metadata_key
    )

    logger.info(
        "Write data for sink '%s' to storage into bucket '%s' as BLOB with key '%s'",
        sink.id,
        structure_bucket.name,
        object_key.string,
    )
    s3_client = await get_s3_client()

    ensure_bucket_exists(s3_client=s3_client, bucket_name=structure_bucket.name)

    try:
        # head_object is as get_object but without the body
        s3_client.head_object(Bucket=structure_bucket.name, Key=object_key.string)
    except ClientError as client_error:
        error_code = client_error.response["Error"]["Code"]
        if error_code != "404":
            msg = (
                "Unexpected ClientError occured for head_object call with bucket "
                f"{structure_bucket.name} and object key {object_key.string}:\n{error_code}"
            )
            logger.error(msg)
            raise AdapterConnectionError(msg) from client_error

        # only write if the object does not yet exist
        try:
            file_object = BytesIO()
            pickle.dump(data, file_object, protocol=pickle.HIGHEST_PROTOCOL)
            file_object.seek(0)

            logger.info(
                "Dumped data of size %i into BLOB", file_object.getbuffer().nbytes
            )
            s3_client.put_object(
                Bucket=structure_bucket.name,
                Key=object_key.string,
                Body=file_object,
                ChecksumAlgorithm="SHA1",
            )
        except ParamValidationError as error:
            msg = (
                "Parameter validation error for put_object call with bucket "
                f"{structure_bucket.name} and object key {object_key.string}:\n{error}"
            )
            logger.error(msg)
            raise AdapterHandlingException(msg) from error

    else:
        msg = (
            f"The bucket '{structure_bucket.name}' already contains an object "
            f"with the key '{object_key.string}', write request will not be executed!"
        )
        logger.error(msg)
        raise AdapterConnectionError(msg)


async def send_data(
    wf_output_name_to_filtered_sink_mapping_dict: dict[str, FilteredSink],
    wf_output_name_to_value_mapping_dict: dict[str, Any],
    adapter_key: str,  # noqa: ARG001
) -> dict[str, Any]:
    """Send data for filtered sinks from BLOB storage.

    A AdapterHandlingException or AdapterConnectionError raised in
    write_blob_to_storage may occur.
    """
    for (
        wf_output_name,
        filtered_sink,
    ) in wf_output_name_to_filtered_sink_mapping_dict.items():
        if filtered_sink.ref_id is None or filtered_sink.ref_key is None:
            msg = (
                "To use the BLOB storage adapter each filtered "
                "sink must have 'ref_id' and 'ref_key' set!"
                f"That is not the case for {filtered_sink.json()}"
            )
            logger.error(msg)
            raise AdapterClientWiringInvalidError(msg)

        blob = wf_output_name_to_value_mapping_dict[wf_output_name]
        await write_blob_to_storage(blob, filtered_sink.ref_id, filtered_sink.ref_key)
    return {}<|MERGE_RESOLUTION|>--- conflicted
+++ resolved
@@ -10,15 +10,10 @@
     BlobStorageStructureSink,
     IdString,
     ObjectKey,
-<<<<<<< HEAD
+    StructureBucket,
     get_structure_bucket_and_object_key_prefix_from_id,
 )
-from hetdesrun.adapters.blob_storage.service import get_s3_client
-=======
-    StructureBucket,
-)
 from hetdesrun.adapters.blob_storage.service import ensure_bucket_exists, get_s3_client
->>>>>>> a8b66578
 from hetdesrun.adapters.blob_storage.structure import (
     get_sink_by_thing_node_id_and_metadata_key,
     get_thing_node_by_id,
@@ -39,15 +34,9 @@
 ) -> tuple[BlobStorageStructureSink, StructureBucket, ObjectKey]:
     """Get sink, bucket, and object key from thing node id and metadata key.
 
-<<<<<<< HEAD
-    Note, that StructureObjectNotFound and MissingHierarchyError raised from
-    get_sink_by_thing_node_id_and_metadata_key or StorageAuthenticationError and
-    AdapterConnectionError get_s3_client may occur.
-=======
     Note, that StructureObjectNotFound, StructureObjectNotUnique, MissingHierarchyError, and
     AdapterClientWiringInvalidError raised from get_sink_by_thing_node_id_and_metadata_key or
     get_thing_node_by_id may occur.
->>>>>>> a8b66578
     """
     try:
         sink = get_sink_by_thing_node_id_and_metadata_key(
