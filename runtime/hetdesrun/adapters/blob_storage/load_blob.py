import logging
import pickle
from typing import Any

<<<<<<< HEAD
from hetdesrun.adapters.blob_storage.models import (
    IdString,
    get_structure_bucket_and_object_key_prefix_from_id,
)
from hetdesrun.adapters.blob_storage.service import get_s3_client
=======
from hetdesrun.adapters.blob_storage.models import IdString
from hetdesrun.adapters.blob_storage.service import ensure_bucket_exists, get_s3_client
>>>>>>> a8b66578
from hetdesrun.adapters.blob_storage.structure import (
    get_source_by_thing_node_id_and_metadata_key,
)
from hetdesrun.adapters.exceptions import (
    AdapterClientWiringInvalidError,
    AdapterConnectionError,
    AdapterHandlingException,
)
from hetdesrun.models.data_selection import FilteredSource

logger = logging.getLogger(__name__)


async def load_blob_from_storage(thing_node_id: str, metadata_key: str) -> Any:
    """Load BLOB from storage.

    Note, that StructureObjectNotFound, MissingHierarchyError, StorageAuthenticationError, and
    AdapterConnectionError raised from get_source_by_thing_node_id_and_metadata_key or
    get_s3_client may occur.
    """
    logger.info(
        "Identify source with thing node id '%s' and metadata key '%s'",
        thing_node_id,
        metadata_key,
    )
    source = await get_source_by_thing_node_id_and_metadata_key(
        IdString(thing_node_id), metadata_key
    )

    logger.info("Get bucket name and object key from source with id %s", source.id)
    bucket, object_key_string = get_structure_bucket_and_object_key_prefix_from_id(
        source.id
    )

    logger.info(
        "Load data for source '%s' from storage in bucket '%s' under object key '%s'",
        source.id,
        bucket.name,
        object_key_string,
    )
    s3_client = await get_s3_client()

    ensure_bucket_exists(s3_client=s3_client, bucket_name=structure_bucket.name)

    try:
        response = s3_client.get_object(
            Bucket=bucket.name, Key=object_key_string, ChecksumMode="ENABLED"
        )
<<<<<<< HEAD
    except s3_client.exceptions.NoSuchBucket as error:
        raise AdapterConnectionError(
            f"The bucket '{bucket.name}' does not exist!"
        ) from error
=======
>>>>>>> a8b66578
    except s3_client.exceptions.NoSuchKey as error:
        raise AdapterConnectionError(
            f"The bucket '{bucket.name}' contains no object "
            f"with the key '{object_key_string}'!"
        ) from error

    try:
        data = pickle.load(response["Body"])
    except ModuleNotFoundError as error:
        msg = f"Cannot load module to unpickle file object:\n{error}"
        logger.error(msg)
        raise AdapterHandlingException(msg) from error

    return data


async def load_data(
    wf_input_name_to_filtered_source_mapping_dict: dict[str, FilteredSource],
    adapter_key: str,  # noqa: ARG001
) -> dict[str, Any]:
    """Load data for filtered sources from BLOB storage.

    A AdapterHandlingException or AdapterConnectionError raised in
    load_blob_from_storage may occur.
    """
    wf_input_name_to_data_dict: dict[str, Any] = {}

    for (
        wf_input_name,
        filtered_source,
    ) in wf_input_name_to_filtered_source_mapping_dict.items():
        if filtered_source.ref_id is None or filtered_source.ref_key is None:
            msg = (
                "To use the BLOB storage adapter each filtered "
                "source must have 'ref_id' and 'ref_key' set!\n"
                f"That is not the case for {filtered_source.json()}"
            )
            logger.error(msg)
            raise AdapterClientWiringInvalidError(msg)

        wf_input_name_to_data_dict[wf_input_name] = await load_blob_from_storage(
            filtered_source.ref_id, filtered_source.ref_key
        )

    return wf_input_name_to_data_dict<|MERGE_RESOLUTION|>--- conflicted
+++ resolved
@@ -2,16 +2,11 @@
 import pickle
 from typing import Any
 
-<<<<<<< HEAD
 from hetdesrun.adapters.blob_storage.models import (
     IdString,
     get_structure_bucket_and_object_key_prefix_from_id,
 )
-from hetdesrun.adapters.blob_storage.service import get_s3_client
-=======
-from hetdesrun.adapters.blob_storage.models import IdString
 from hetdesrun.adapters.blob_storage.service import ensure_bucket_exists, get_s3_client
->>>>>>> a8b66578
 from hetdesrun.adapters.blob_storage.structure import (
     get_source_by_thing_node_id_and_metadata_key,
 )
@@ -54,19 +49,12 @@
     )
     s3_client = await get_s3_client()
 
-    ensure_bucket_exists(s3_client=s3_client, bucket_name=structure_bucket.name)
+    ensure_bucket_exists(s3_client=s3_client, bucket_name=bucket.name)
 
     try:
         response = s3_client.get_object(
             Bucket=bucket.name, Key=object_key_string, ChecksumMode="ENABLED"
         )
-<<<<<<< HEAD
-    except s3_client.exceptions.NoSuchBucket as error:
-        raise AdapterConnectionError(
-            f"The bucket '{bucket.name}' does not exist!"
-        ) from error
-=======
->>>>>>> a8b66578
     except s3_client.exceptions.NoSuchKey as error:
         raise AdapterConnectionError(
             f"The bucket '{bucket.name}' contains no object "
