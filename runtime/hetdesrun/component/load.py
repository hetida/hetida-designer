--- conflicted
+++ resolved
@@ -1,12 +1,4 @@
 """Loading code and importing functions"""
-<<<<<<< HEAD
-from types import ModuleType
-from typing import Callable, Coroutine, Union
-
-import sys
-import logging
-=======
->>>>>>> 0490dfa4
 import importlib
 import logging
 import sys
