--- conflicted
+++ resolved
@@ -6,11 +6,7 @@
 
 import logging
 from keyword import iskeyword
-<<<<<<< HEAD
-from typing import Literal
-=======
 from typing import Any
->>>>>>> 716b6842
 
 import black
 
@@ -105,14 +101,6 @@
     ):
         return repr(None)
 
-<<<<<<< HEAD
-    if inp.data_type in (DataType.Series, DataType.DataFrame, DataType.MultiTSFrame):
-        pd_type: Literal["SERIES", "DATAFRAME"] = (
-            "SERIES" if inp.data_type == DataType.Series else "DATAFRAME"
-        )
-
-        if not isinstance(inp.value, str | dict | list):
-=======
     if inp.data_type in (
         DataType.Series,
         DataType.DataFrame,
@@ -122,7 +110,6 @@
         if not inp.data_type is DataType.Any and not isinstance(
             inp.value, str | dict[Any, Any] | list[Any]
         ):
->>>>>>> 716b6842
             msg = (
                 f"Default value '{inp.value}' of input '{inp.name}' "
                 f"has wrong type for a {inp.data_type}."
