--- conflicted
+++ resolved
@@ -7,18 +7,14 @@
 import logging
 from keyword import iskeyword
 
-<<<<<<< HEAD
 import black
 
-from hetdesrun.datatypes import DataType, parse_single_value_dynamically
-=======
 from hetdesrun.component.code_utils import (
     CodeParsingException,
     format_code_with_black,
     update_module_level_variable,
 )
-from hetdesrun.datatypes import DataType
->>>>>>> 5308d5cc
+from hetdesrun.datatypes import DataType, parse_single_value_dynamically
 from hetdesrun.persistence.models.io import InputType, TransformationInput
 from hetdesrun.persistence.models.transformation import TransformationRevision
 from hetdesrun.utils import State, Type
@@ -87,27 +83,6 @@
         )
         logger.error(msg)
         raise TypeError(msg) from error
-
-
-def format_code_with_black(code: str) -> str:
-    # based on https://stackoverflow.com/a/76052629
-    # `format_file_contents`currently best candidate to become the official Python API according to
-    # https://github.com/psf/black/issues/779
-    try:
-        code = black.format_file_contents(
-            code,
-            fast=False,
-            mode=black.Mode(
-                target_versions={black.TargetVersion.PY311},
-            ),
-        )
-    except black.NothingChanged:
-        pass
-    finally:
-        # Make sure there's a newline after the content
-        if len(code) != 0 and code[-1] != "\n":
-            code += "\n"
-    return code
 
 
 def format_function_header(function_header: str) -> str:
@@ -221,9 +196,9 @@
         output_dict_content=output_dict_str,
         name='"' + component.name + '"',
         description='"' + component.description + '"',
-        description_too_long_noqa="  # noqa: E501"
-        if description_too_long(component.description)
-        else "",
+        description_too_long_noqa=(
+            "  # noqa: E501" if description_too_long(component.description) else ""
+        ),
         category='"' + component.category + '"',
         version_tag='"' + component.version_tag + '"',
         id='"' + str(component.id) + '"',
