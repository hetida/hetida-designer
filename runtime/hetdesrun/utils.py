"""Utilities for scripting and in particular component/workflow deployment"""

import json
import logging
import random
from enum import Enum
from typing import Any, List, Optional, Tuple
from uuid import UUID

import requests  # pylint: disable=unused-import
from plotly.graph_objects import Figure
from plotly.utils import PlotlyJSONEncoder
from pydantic import BaseModel  # pylint: disable=no-name-in-module

from hetdesrun.datatypes import DataType
from hetdesrun.webservice.config import get_config

logger = logging.getLogger(__name__)


<<<<<<< HEAD
runtime_config = RuntimeConfig()
# reload actively here for usage in Jupyter notebook where
# env variables may be set before importing this module

kc_access_token_manager = (
    KeycloakAccessTokenManager(
        creds=ServiceUserCredentials(
            realm=runtime_config.hd_keycloak_realm,
            client_id=runtime_config.hd_keycloak_runtime_client_id,
            username=runtime_config.hd_keycloak_runtime_username,
            password=runtime_config.hd_keycloak_runtime_password,
            auth_url=runtime_config.hd_keycloak_auth_url,
            audience=runtime_config.hd_keycloak_runtime_audience,
        )
    )
    if runtime_config.hd_auth_use_keycloak
    else None
)


def get_auth_headers() -> Dict[str, str]:
    return (
        {"Authorization": "Bearer " + kc_access_token_manager.get_access_token()}
        if kc_access_token_manager is not None
        else {}
    )


def get_backend_basic_auth() -> Optional[Tuple[str, str]]:
    if (
        runtime_config.hd_backend_basic_auth_user is not None
        and runtime_config.hd_backend_basic_auth_password is not None
    ):
        return (
            runtime_config.hd_backend_basic_auth_user,
            runtime_config.hd_backend_basic_auth_password,
        )
    return None
=======
def get_backend_basic_auth() -> Tuple[Optional[str], Optional[str]]:
    return (
        get_config().hd_backend_basic_auth_user,
        get_config().hd_backend_basic_auth_password,
    )
>>>>>>> 0490dfa4


def get_uuid_from_seed(seed_str: str) -> UUID:
    """Generate UUID from string

    The seed_str is used to reset the random number generation seed so that this
    function always returns same UUID for the same seed_str.

    This may be used to get reproducible UUIDs from human-readable strings in scripts
    and tests. Should not be used anywhere else for security reasons.
    """
    random.seed(seed_str)
    return UUID(int=random.getrandbits(128))


def load_data(
    json_file: str, md_file: str, code_file: Optional[str] = None
) -> Tuple[Optional[dict], Optional[str], Optional[str]]:
    """Loads structured and unstructured component / workflow data from files

    Helper function to load a bunch of data from
    * 3 files for a component (a json file, the documentation markdown file, the code file)
    * or from 2 files for a workflow (a json file, the documentation markdown file,).

    Args:
        json_file (str): path to the json file
        md_file (str): path to the documentation markdown file
        code_file (Optional[str], optional): Path to code file. Defaults to None. If None
            this function will only load the json file and the doc file.

    Returns:
        Union[Tuple[Any, str], Tuple[Any, str, str]]: A tuple with structured data
        from json file as first entry, documentation as second entry and if code_file
        is not None the code as third entry. If some part of loading failes, None is returned
    """
    with open(json_file, "r", encoding="utf8") as f:
        try:
            info = json.load(f)
        except json.JSONDecodeError:
            logger.error("Could not decode %s", json_file)
            info = None
    doc: Optional[str]
    try:
        with open(md_file, "r", encoding="utf8") as f:
            doc = f.read()
    except FileNotFoundError:
        logger.error("Could not find documentation markdonw file %s", md_file)
        doc = None

    if code_file is None:
        return info, doc, None

    code: Optional[str]
    try:
        with open(code_file, "r", encoding="utf8") as f:
            code = f.read()
    except FileNotFoundError:
        logger.error("Could not find code file %s", code_file)
        code = None

    return info, doc, code


class State(str, Enum):
    """Representing state of component/workflow"""

    DRAFT = "DRAFT"
    RELEASED = "RELEASED"
    DISABLED = "DISABLED"


class Type(str, Enum):
    COMPONENT = "COMPONENT"
    WORKFLOW = "WORKFLOW"


class IODTO(BaseModel):
    id: UUID
    name: str
    posX: int = 0
    posY: int = 0
    type: DataType


class ComponentDTO(BaseModel):
    """Component DTO as expected by Backend Service"""

    name: str
    category: str
    code: str
    description: str
    groupId: UUID
    id: UUID
    inputs: List[IODTO]
    outputs: List[IODTO]
    state: State = State.RELEASED
    tag: str
    testInput: dict = {}
    type: Type = Type.COMPONENT


def model_to_pretty_json_str(pydantic_model: BaseModel) -> str:
    """Pretty printing Pydantic Models

    For logging etc.
    """
    return json.dumps(json.loads(pydantic_model.json()), indent=2, sort_keys=True)


def plotly_fig_to_json_dict(fig: Figure) -> Any:
    """Turn Plotly figure into a Python dict-like object

    This function can be used in visualization components to obtain the
    correct plotly json-like object from a Plotly Figure object.

    See visualization components from the accompanying base components for
    examples on usage.
    """
    # possibly quite inefficient (multiple serialisation / deserialization) but
    # guarantees that the PlotlyJSONEncoder is used and so the resulting Json
    # should be definitely compatible with the plotly javascript library:
    return json.loads(json.dumps(fig.to_plotly_json(), cls=PlotlyJSONEncoder))


def selection_list_empty_or_contains_value(
    selection_list: Optional[List[Any]], actual_value: Any
) -> bool:
    if selection_list is None:
        return True
    return actual_value in selection_list


def criterion_unset_or_matches_value(
    criterion: Optional[Any], actual_value: Any
) -> bool:
    if criterion is None:
        return True
    return bool(actual_value == criterion)<|MERGE_RESOLUTION|>--- conflicted
+++ resolved
@@ -18,52 +18,11 @@
 logger = logging.getLogger(__name__)
 
 
-<<<<<<< HEAD
-runtime_config = RuntimeConfig()
-# reload actively here for usage in Jupyter notebook where
-# env variables may be set before importing this module
-
-kc_access_token_manager = (
-    KeycloakAccessTokenManager(
-        creds=ServiceUserCredentials(
-            realm=runtime_config.hd_keycloak_realm,
-            client_id=runtime_config.hd_keycloak_runtime_client_id,
-            username=runtime_config.hd_keycloak_runtime_username,
-            password=runtime_config.hd_keycloak_runtime_password,
-            auth_url=runtime_config.hd_keycloak_auth_url,
-            audience=runtime_config.hd_keycloak_runtime_audience,
-        )
-    )
-    if runtime_config.hd_auth_use_keycloak
-    else None
-)
-
-
-def get_auth_headers() -> Dict[str, str]:
-    return (
-        {"Authorization": "Bearer " + kc_access_token_manager.get_access_token()}
-        if kc_access_token_manager is not None
-        else {}
-    )
-
-
-def get_backend_basic_auth() -> Optional[Tuple[str, str]]:
-    if (
-        runtime_config.hd_backend_basic_auth_user is not None
-        and runtime_config.hd_backend_basic_auth_password is not None
-    ):
-        return (
-            runtime_config.hd_backend_basic_auth_user,
-            runtime_config.hd_backend_basic_auth_password,
-        )
-    return None
-=======
 def get_backend_basic_auth() -> Tuple[Optional[str], Optional[str]]:
     return (
         get_config().hd_backend_basic_auth_user,
         get_config().hd_backend_basic_auth_password,
     )
->>>>>>> 0490dfa4
 
 
 def get_uuid_from_seed(seed_str: str) -> UUID:
