import datetime
import io
import json
import logging
from collections.abc import Generator
<<<<<<< HEAD
from enum import Enum
from typing import Any, Literal, TypedDict
=======
from enum import StrEnum
from typing import Any, TypedDict
>>>>>>> 51b8838c
from uuid import UUID

import numpy as np
import pandas as pd
import pytz
from plotly.graph_objects import Figure
from plotly.utils import PlotlyJSONEncoder
from pydantic import BaseConfig, BaseModel, Field, ValidationError, create_model

logger = logging.getLogger(__name__)

MULTITSFRAME_COLUMN_NAMES = ["timestamp", "metric", "value"]


<<<<<<< HEAD
class MetaDataWrapped(BaseModel):
    """Allows to wrap pandas object data with metadata"""

    hd_wrapped_data_object__: Literal["SERIES", "DATAFRAME"] = Field(
        ..., alias="__hd_wrapped_data_object__"
    )
    metadata__: dict[str, Any] = Field(
        ...,
        alias="__metadata__",
        description="Json serializable dictionary of metadata. Will be written"
        "to the resulting pandas object's attrs attribute.",
    )
    data__: dict | list = Field(
        ...,
        alias="__data__",
        description="The actual data which constitutes the pandas object.",
    )


def try_parse_wrapped(
    data: str | dict | list,
    hd_wrapped_data_object: Literal["SERIES", "DATAFRAME"],
) -> MetaDataWrapped:
    if isinstance(data, str):
        wrapped_data = MetaDataWrapped.parse_raw(
            data
        )  # model_validate_json in pydantic 2.0

        if wrapped_data.hd_wrapped_data_object__ != hd_wrapped_data_object:
            msg = (
                f"Unexpected hd model type: {wrapped_data.hd_wrapped_data_object__}."
                f" Expected {hd_wrapped_data_object}"
            )
            logger.warning(msg)
            raise TypeError(msg)
    else:
        wrapped_data = MetaDataWrapped.parse_obj(data)  # model_validate in pydantic 2.0

    return wrapped_data


def parse_wrapped_content(
    v: str | dict | list,
    wrapped_data_objec: Literal["SERIES", "DATAFRAME"],
) -> tuple[str | dict | list, None | dict[str, Any]]:
    data_content: str | dict | list
    try:
        wrapped_object = try_parse_wrapped(v, wrapped_data_objec)
        parsed_metadata = wrapped_object.metadata__
        data_content = wrapped_object.data__
    except (ValidationError, TypeError) as e:
        logger.debug("Data object is not wrapped: %s", str(e))
        data_content = v
        parsed_metadata = None

    return data_content, parsed_metadata


def wrap_metadata_as_attrs(
    data_object: pd.Series | pd.DataFrame, metadata: None | dict[str, Any]
) -> pd.Series | pd.DataFrame:  # TODO: make generic: input type = output type
    if metadata is not None:
        data_object.attrs = metadata
    else:
        data_object.attrs = {}
    return data_object


def parse_pandas_data_content(
    data_content: str | dict | list, typ: Literal["series", "frame"]
) -> pd.DataFrame | pd.Series:
    try:
        if isinstance(data_content, str):
            parsed_pandas_object = pd.read_json(io.StringIO(data_content), typ=typ)
        else:
            parsed_pandas_object = pd.read_json(data_content, typ=typ)

    except Exception:  # noqa: BLE001
        try:
            parsed_pandas_object = pd.read_json(
                io.StringIO(json.dumps(data_content)), typ=typ
            )

        except Exception as read_json_exception:  # noqa: BLE001
            raise ValueError(
                "Could not parse provided input as Pandas "
                + ("Series" if type == "series" else "DataFrame")
            ) from read_json_exception

    return parsed_pandas_object


class DataType(str, Enum):
=======
class DataType(StrEnum):
>>>>>>> 51b8838c
    """hetida designer data types

    These are the types available for component/workflow inputs/outputs.
    """

    Integer = "INT"
    Float = "FLOAT"
    String = "STRING"
    DataFrame = "DATAFRAME"
    Series = "SERIES"
    MultiTSFrame = "MULTITSFRAME"
    Boolean = "BOOLEAN"
    Any = "ANY"
    PlotlyJson = "PLOTLYJSON"


class PydanticPandasSeries:
    """Custom pydantic Data Type for parsing Pandas Series

    Parses either a json string according to pandas.read_json
    with typ="series" and default arguments otherwise or
    a Python dict-like data structure using the constructor
    of the pandas.Series class with default arguments.

    Also allows a wrapped variant where metadata can be provided.

    Examples of valid input:
        '{"0":1.0,"1":2.1,"2":3.2}'
        {"0":1.0,"1":2.1,"2":3.2}
        [1.2, 3.5, 2.9]
        '[1.2, 3.5, 2.9]'

    """

    @classmethod
    def __get_validators__(cls) -> Generator:
        yield cls.validate

    @classmethod
    def validate(  # noqa: PLR0911,PLR0912
        cls, v: pd.Series | str | dict | list
    ) -> pd.Series:
        if isinstance(v, pd.Series):
            return v

        if not isinstance(
            v, str | dict | list
        ):  # need to check at runtime since we get objects from user code
            msg = f"Got unexpected type at runtime when parsing Series: {str(type(v))}"
            logger.error(msg)
            raise ValueError(msg)

        data_content, metadata = parse_wrapped_content(v, "SERIES")

        return wrap_metadata_as_attrs(
            parse_pandas_data_content(data_content, "series"), metadata
        )


class PydanticPandasDataFrame:
    """Custom pydantic Data Type for parsing Pandas DataFrames

    Parses either a json string according to pandas.read_json
    with typ="frame" and default arguments otherwise or
    a Python dict-like data structure using the constructor
    of the pandas.DataFrame class with default arguments.

    Additionally a MetaDataWrapped variant of these can be parsed
    and then is equipped with the provided metadata in the `attrs`
    attribute (https://pandas.pydata.org/docs/reference/api/pandas.DataFrame.attrs.html
    """

    @classmethod
    def __get_validators__(cls) -> Generator:
        yield cls.validate

    @classmethod
    def validate(cls, v: pd.DataFrame | str | dict | list) -> pd.DataFrame:
        if isinstance(v, pd.DataFrame):
            return v

        if not isinstance(
            v, str | dict | list
        ):  # need to check at runtime since we get objects from user code
            msg = (
                f"Got unexpected type at runtime when parsing DataFrame: {str(type(v))}"
            )
            logger.error(msg)
            raise ValueError(msg)

        data_content, metadata = parse_wrapped_content(v, "DATAFRAME")

        return wrap_metadata_as_attrs(
            parse_pandas_data_content(data_content, "frame"), metadata
        )


class PydanticMultiTimeseriesPandasDataFrame:
    """Custom pydantic Data Type for parsing Multi Timeseries Pandas DataFrames

    Parses data as a dataframe similarly to PydanticPandasDataFrame but
    additionally checks the column layout and types to match the conventions
    for a multitsframe.
    """

    @classmethod
    def __get_validators__(cls) -> Generator:
        yield cls.validate_df
        yield cls.validate_multits_properties

    @classmethod
    def validate_df(cls, v: pd.DataFrame | str | dict | list) -> pd.DataFrame:
        if isinstance(v, pd.DataFrame):
            return v

        if not isinstance(
            v, str | dict | list
        ):  # need to check at runtime since we get objects from user code
            msg = f"Got unexpected type at runtime when parsing MultiTsFrame: {str(type(v))}"
            logger.error(msg)
            raise ValueError(msg)

        data_content, metadata = parse_wrapped_content(v, "DATAFRAME")

        return wrap_metadata_as_attrs(
            parse_pandas_data_content(data_content, "frame"), metadata
        )

    @classmethod
    def validate_multits_properties(  # noqa:PLR0912
        cls, df: pd.DataFrame
    ) -> pd.DataFrame:
        if len(df.columns) == 0:
            df = pd.DataFrame(columns=MULTITSFRAME_COLUMN_NAMES)

        if len(df.columns) < 3:
            raise ValueError(
                "MultiTSFrame requires at least 3 columns: metric, timestamp"
                f" and at least one additional columns. Only found {str(df.columns)}"
            )

        if not ({"metric", "timestamp"}.issubset(set(df.columns))):
            column_names_string = ", ".join(df.columns)
            raise ValueError(
                f"The column names {column_names_string} don't contain required columns"
                ' "timestamp" and "metric" for a MultiTSFrame.'
            )

        if df["metric"].isna().any():
            raise ValueError(
                "No null values are allowed for the column 'metric' of a MulitTSFrame."
            )

        df["metric"] = df["metric"].astype("string")

        if df["timestamp"].isna().any():
            raise ValueError(
                "No null values are allowed for the column 'timestamp' of a MulitTSFrame."
            )

        if len(df.index) == 0:
            df["timestamp"] = pd.to_datetime(df["timestamp"], utc=True)

        if not isinstance(df["timestamp"].dtype, pd.DatetimeTZDtype):
            raise ValueError(
                "Column 'timestamp' of MultiTSFrame does not have DatetimeTZDtype dtype. "
                f'Got {str(df["timestamp"].dtype)} index dtype instead.'
            )

        if not df["timestamp"].dt.tz in (pytz.UTC, datetime.timezone.utc):
            raise ValueError(
                "Column 'timestamp' of MultiTSFrame does not have UTC timezone. "
                f'Got {str(df["timestamp"].dt.tz)} timezone instead.'
            )

        return df


class ParsedAny:
    """Tries to parse Any objects somehow intelligently

    Reason is that an object may be provided by the backend either as a proper json-object directly
    in some cases (dict-like objects) or as json-encoded string (happens for example for lists).

    Sometimes, if the frontend is involved, json strings get even double-string-encoded! This is a
    known bug of frontend-backend-runtime interaction.

    Sometimes adapter implementations deliver ANY-data directly as json objects and othertimes
    string-encoded.

    As a workaround for all these cases this class tries to json-parse a string if it receives one
    and only if that does not work it yields the actual string value. If it works and the result is
    itself a string again it tries to json-decode a second time and returns the result if that
    works. Otherwise it returns the result string of the first parsing.

    This workaround is justified by the argument that the user should really use a STRING input if
    a string is expected and not an ANY input. Likewise, adapters should offer string data as STRING
    data sources and not as ANY data sources.
    """

    @classmethod
    def __get_validators__(cls) -> Generator:
        yield cls.validate

    @classmethod
    def validate(cls, v: Any) -> Any:
        if isinstance(v, str):
            # try to parse string as json
            try:
                parsed_json_object = json.loads(v)
            except json.decoder.JSONDecodeError:
                logger.info(
                    "Could not JSON-parse string %s in Any input."
                    " Therefore treating it as actual string value",
                    v[:30] + "..." if len(v) > 10 else v,
                )
                return v

            if isinstance(
                parsed_json_object, str
            ):  # sometimes it even gets double-encoded for some reasons
                try:
                    parsed_json_object = json.loads(parsed_json_object)
                except json.decoder.JSONDecodeError:
                    logger.info(
                        "Could not JSON-parse string %s in Any input. "
                        " Therefore treating it as actual string value",
                        parsed_json_object[:30] + "..." if len(v) > 10 else v,
                    )
                    return parsed_json_object

            return parsed_json_object
        return v


data_type_map: dict[DataType, type] = {
    DataType.Integer: int,
    DataType.Float: float,
    DataType.String: str,
    DataType.Series: PydanticPandasSeries,
    DataType.MultiTSFrame: PydanticMultiTimeseriesPandasDataFrame,
    DataType.DataFrame: PydanticPandasDataFrame,
    DataType.Boolean: bool,
    # Any as Type is the correct way to tell pydantic how to parse an arbitrary object:
    DataType.Any: ParsedAny,
    DataType.PlotlyJson: dict,
}


class AdvancedTypesOutputSerializationConfig(BaseConfig):
    """Enable Pydantic Models to serialize Pandas obejcts with this config class"""

    # Unfortunately there is no good way to get None for NaN or NaT:
    json_encoders = {
        pd.Series: lambda v: {
            "__hd_wrapped_data_object__": "SERIES",
            "__metadata__": v.attrs,
            "__data__": json.loads(
                v.to_json(
                    date_format="iso"
                )  # in order to serialize both NaN and NaT to null,
            ),
        },
        pd.DataFrame: lambda v: {
            "__hd_wrapped_data_object__": "DATAFRAME",
            "__metadata__": v.attrs,
            "__data__": json.loads(
                v.to_json(
                    date_format="iso"
                )  # in order to serialize both NaN and NaT to null
            ),
        },
        PydanticPandasSeries: lambda v: {
            "__hd_wrapped_data_object__": "SERIES",
            "__metadata__": v.attrs,
            "__data__": v.to_dict(),
        },
        PydanticPandasDataFrame: lambda v: {
            "__hd_wrapped_data_object__": "DATAFRAME",
            "__metadata__": v.attrs,
            "__data__": json.loads(
                v.to_json(
                    date_format="iso"
                )  # in order to serialize both NaN and NaT to null
            ),
        },
        PydanticMultiTimeseriesPandasDataFrame: lambda v: {
            "__hd_wrapped_data_object__": "DATAFRAME",
            "__metadata__": v.attrs,
            "__data__": v.to_dict(
                date_format="iso"
            ),  # in order to serialize both NaN and NaT to null
        },
        np.ndarray: lambda v: v.tolist(),
        datetime.datetime: lambda v: v.isoformat(),
        UUID: lambda v: str(v),  # alternatively: v.hex
        Figure: lambda v: json.loads(
            json.dumps(v.to_plotly_json(), cls=PlotlyJSONEncoder)
        ),
    }


class NamedDataTypedValue(TypedDict):
    name: str
    type: DataType  # noqa: A003
    value: Any


def parse_via_pydantic(
    entries: list[NamedDataTypedValue],
    type_map: dict[DataType, type] | None = None,
) -> BaseModel:
    """Parse data dynamically into a pydantic object

    Optionally a type_map can be specified which differs from the default data_type_map

    Returns an instantiated pydantic object if no parsing exception is thrown.

    May raise the typical exceptions of pydantic parsing.
    """
    type_dict: dict[str, tuple[type, "ellipsis"]] = {  # noqa: F821
        entry["name"]: (
            type_map[entry["type"]]
            if type_map is not None
            else data_type_map[entry["type"]],  # default to data_type_map
            ...,
        )
        for entry in entries
    }

    DynamicModel = create_model("DynamicyModel", **type_dict)  # type: ignore

    return DynamicModel(**{entry["name"]: entry["value"] for entry in entries})  # type: ignore


def parse_dynamically_from_datatypes(entries: list[NamedDataTypedValue]) -> BaseModel:
    return parse_via_pydantic(entries, type_map=data_type_map)


def parse_dynamically_single_value(value: Any, data_type: DataType) -> BaseModel:
    return parse_via_pydantic([{"name": "value", "type": data_type, "value": value}])<|MERGE_RESOLUTION|>--- conflicted
+++ resolved
@@ -3,13 +3,8 @@
 import json
 import logging
 from collections.abc import Generator
-<<<<<<< HEAD
-from enum import Enum
+from enum import StrEnum
 from typing import Any, Literal, TypedDict
-=======
-from enum import StrEnum
-from typing import Any, TypedDict
->>>>>>> 51b8838c
 from uuid import UUID
 
 import numpy as np
@@ -24,7 +19,6 @@
 MULTITSFRAME_COLUMN_NAMES = ["timestamp", "metric", "value"]
 
 
-<<<<<<< HEAD
 class MetaDataWrapped(BaseModel):
     """Allows to wrap pandas object data with metadata"""
 
@@ -117,10 +111,7 @@
     return parsed_pandas_object
 
 
-class DataType(str, Enum):
-=======
 class DataType(StrEnum):
->>>>>>> 51b8838c
     """hetida designer data types
 
     These are the types available for component/workflow inputs/outputs.
