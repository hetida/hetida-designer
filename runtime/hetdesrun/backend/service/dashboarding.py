--- conflicted
+++ resolved
@@ -351,211 +351,8 @@
     return (calculated_from_timestamp, calculated_to_timestamp)
 
 
-<<<<<<< HEAD
-DASHBOARD_HEAD = r"""
-    <!DOCTYPE html>
-    <html>
-
-    <script
-        src="https://cdn.jsdelivr.net/npm/keycloak-js@25.0.5/dist/keycloak.min.js"
-        >
-    </script>
-
-    <script
-        src="https://cdn.jsdelivr.net/npm/gridstack@9.5.0/dist/gridstack-all.js" charset="utf-8">
-    </script>
-
-    <link
-        href=" https://cdn.jsdelivr.net/npm/gridstack@9.5.0/dist/gridstack.min.css "
-        rel="stylesheet"
-    >
-    <link rel="icon" type="image/png" href="data:image/png;base64,iVBORw0KGgo=">
-    <link
-        href="https://cdnjs.cloudflare.com/ajax/libs/font-awesome/6.4.2/css/all.min.css"
-        rel="stylesheet"
-    >
-    <script src="https://cdn.plot.ly/plotly-2.27.0.min.js" charset="utf-8"></script>
-
-    <!-- flatpickr -->
-    <link
-        href="https://cdn.jsdelivr.net/npm/flatpickr@4.6.13/dist/flatpickr.min.css"
-        rel="stylesheet"
-    >
-
-    <script src="https://cdn.jsdelivr.net/npm/flatpickr@4.6.13"></script>
-
-    <link rel="stylesheet" href="https://unpkg.com/boltcss@0.6.0/bolt.min.css">
-
-    <head>
-    <style>
-        .grid-stack {
-            background: #eeeeee;
-            padding: 0;
-            margin: 0;
-        }
-
-        .panel-heading {
-            background: #f9f9f9;
-            border-top-left-radius: 4px;
-            border-top-right-radius: 4px;
-        }
-
-        .hd-dashboard-timerange-picker {
-            width: 100%;
-            box-sizing: border-box;
-            margin-left: 2px;
-            margin-right: 2px;
-            flex-grow: 1;
-            max-width: inherit;
-        }
-
-        .gs-24 > .grid-stack-item {
-        width: 4.167%;
-        }
-        .gs-24 > .grid-stack-item[gs-x="1"] {
-        left: 4.167%;
-        }
-        .gs-24 > .grid-stack-item[gs-w="2"] {
-        width: 8.333%;
-        }
-        .gs-24 > .grid-stack-item[gs-x="2"] {
-        left: 8.333%;
-        }
-        .gs-24 > .grid-stack-item[gs-w="3"] {
-        width: 12.5%;
-        }
-        .gs-24 > .grid-stack-item[gs-x="3"] {
-        left: 12.5%;
-        }
-        .gs-24 > .grid-stack-item[gs-w="4"] {
-        width: 16.667%;
-        }
-        .gs-24 > .grid-stack-item[gs-x="4"] {
-        left: 16.667%;
-        }
-        .gs-24 > .grid-stack-item[gs-w="5"] {
-        width: 20.833%;
-        }
-        .gs-24 > .grid-stack-item[gs-x="5"] {
-        left: 20.833%;
-        }
-        .gs-24 > .grid-stack-item[gs-w="6"] {
-        width: 25%;
-        }
-        .gs-24 > .grid-stack-item[gs-x="6"] {
-        left: 25%;
-        }
-        .gs-24 > .grid-stack-item[gs-w="7"] {
-        width: 29.167%;
-        }
-        .gs-24 > .grid-stack-item[gs-x="7"] {
-        left: 29.167%;
-        }
-        .gs-24 > .grid-stack-item[gs-w="8"] {
-        width: 33.333%;
-        }
-        .gs-24 > .grid-stack-item[gs-x="8"] {
-        left: 33.333%;
-        }
-        .gs-24 > .grid-stack-item[gs-w="9"] {
-        width: 37.5%;
-        }
-        .gs-24 > .grid-stack-item[gs-x="9"] {
-        left: 37.5%;
-        }
-        .gs-24 > .grid-stack-item[gs-w="10"] {
-        width: 41.667%;
-        }
-        .gs-24 > .grid-stack-item[gs-x="10"] {
-        left: 41.667%;
-        }
-        .gs-24 > .grid-stack-item[gs-w="11"] {
-        width: 45.833%;
-        }
-        .gs-24 > .grid-stack-item[gs-x="11"] {
-        left: 45.833%;
-        }
-        .gs-24 > .grid-stack-item[gs-w="12"] {
-        width: 50%;
-        }
-        .gs-24 > .grid-stack-item[gs-x="12"] {
-        left: 50%;
-        }
-        .gs-24 > .grid-stack-item[gs-w="13"] {
-        width: 54.167%;
-        }
-        .gs-24 > .grid-stack-item[gs-x="13"] {
-        left: 54.167%;
-        }
-        .gs-24 > .grid-stack-item[gs-w="14"] {
-        width: 58.333%;
-        }
-        .gs-24 > .grid-stack-item[gs-x="14"] {
-        left: 58.333%;
-        }
-        .gs-24 > .grid-stack-item[gs-w="15"] {
-        width: 62.5%;
-        }
-        .gs-24 > .grid-stack-item[gs-x="15"] {
-        left: 62.5%;
-        }
-        .gs-24 > .grid-stack-item[gs-w="16"] {
-        width: 66.667%;
-        }
-        .gs-24 > .grid-stack-item[gs-x="16"] {
-        left: 66.667%;
-        }
-        .gs-24 > .grid-stack-item[gs-w="17"] {
-        width: 70.833%;
-        }
-        .gs-24 > .grid-stack-item[gs-x="17"] {
-        left: 70.833%;
-        }
-        .gs-24 > .grid-stack-item[gs-w="18"] {
-        width: 75%;
-        }
-        .gs-24 > .grid-stack-item[gs-x="18"] {
-        left: 75%;
-        }
-        .gs-24 > .grid-stack-item[gs-w="19"] {
-        width: 79.167%;
-        }
-        .gs-24 > .grid-stack-item[gs-x="19"] {
-        left: 79.167%;
-        }
-        .gs-24 > .grid-stack-item[gs-w="20"] {
-        width: 83.333%;
-        }
-        .gs-24 > .grid-stack-item[gs-x="20"] {
-        left: 83.333%;
-        }
-        .gs-24 > .grid-stack-item[gs-w="21"] {
-        width: 87.5%;
-        }
-        .gs-24 > .grid-stack-item[gs-x="21"] {
-        left: 87.5%;
-        }
-        .gs-24 > .grid-stack-item[gs-w="22"] {
-        width: 91.667%;
-        }
-        .gs-24 > .grid-stack-item[gs-x="22"] {
-        left: 91.667%;
-        }
-        .gs-24 > .grid-stack-item[gs-w="23"] {
-        width: 95.833%;
-        }
-        .gs-24 > .grid-stack-item[gs-x="23"] {
-        left: 95.833%;
-        }
-        .gs-24 > .grid-stack-item[gs-w="24"] {
-        width: 100%;
-        }
-    </style>
-    </head>
-    """
-=======
 DASHBOARD_HEAD_ELEMENTS = (
-    script(src="https://cdn.jsdelivr.net/npm/keycloak-js@22.0.5/dist/keycloak.min.js"),
+    script(src="https://cdn.jsdelivr.net/npm/keycloak-js@25.0.5/dist/keycloak.min.js"),
     script(src="https://cdn.jsdelivr.net/npm/gridstack@10.3.1/dist/gridstack-all.js"),
     link(
         href="https://cdn.jsdelivr.net/npm/gridstack@10.3.1/dist/gridstack.min.css",
@@ -803,7 +600,6 @@
         ]
     ],
 )
->>>>>>> dadc790a
 
 
 def generate_dashboard_title_div(
@@ -1153,22 +949,9 @@
     Generates a page only containing what is necessary to trigger a login
     using the keycloak-js library.
     """
-<<<<<<< HEAD
-    dashboard_login_stub = (
-        r"""
-    <!DOCTYPE html>
-    <html>
-
-    <script
-        src="https://cdn.jsdelivr.net/npm/keycloak-js@25.0.5/dist/keycloak.min.js"
-        >
-    </script>
-
-=======
->>>>>>> dadc790a
 
     dashboard_login_stub_html = html[
-        script(src="https://cdn.jsdelivr.net/npm/keycloak-js@22.0.5/dist/keycloak.min.js"),
+        script(src="https://cdn.jsdelivr.net/npm/keycloak-js@25.0.5/dist/keycloak.min.js"),
         script()[
             Markup(
                 r"""       const Keycloak = window["Keycloak"];
@@ -1374,23 +1157,37 @@
             await keycloak.logout(); // will reload page
         }
 
+        let kc_inited = false;
+
         async function init_keycloak() {
-            try {
-                const authenticated = await keycloak.init(
-                    {token: access_token, refreshToken: refresh_token,
-                    onLoad: 'login-required',
-                 checkLoginIframe:false,
-                pkceMethod:"S256" }
-                );
-                console.log(`User is ${authenticated ? 'authenticated' : 'not authenticated'}`);
-            } catch (error) {
-                console.error('Failed to initialize auth adapter:', error);
-            }
-            updateAuthCookies();
-            document.getElementById("logout_button").title=(
-                "Logout " + keycloak.idTokenParsed.preferred_username
-            );
-            //window.location.reload();
+            if (!kc_inited) {
+                try {
+                    console.log("access token:", access_token);
+                    console.log("refresh token:", refresh_token);
+                    console.log(keycloak);
+                    const authenticated = await keycloak.init(
+                        {token: access_token, refreshToken: refresh_token,
+                        onLoad: "check-sso",
+                        redirectUri: location.href, enableLogging: true,
+                    checkLoginIframe:false,
+                        pkceMethod:"S256" }
+                    );
+                    console.log("Waiting");
+                    console.log(`User is ${authenticated ? 'authenticated' : 'not authenticated'}`);
+                } catch (error) {
+                    console.error('Failed to initialize auth adapter:', error);
+                }
+                updateAuthCookies();
+
+                if (keycloak.idTokenParsed != null) {
+                    console.log("Setting username form id token");
+                    document.getElementById("logout_button").title=(
+                        "Logout " + keycloak.idTokenParsed.preferred_username
+                    );
+                }
+                kc_inited = true;
+                //window.location.reload();
+            }
         }
 
         """
@@ -1411,17 +1208,17 @@
         });
 
         async function refresh_token_and_update_cookies() {
-            refreshed = await keycloak.updateToken();
-            updateAuthCookies();
-        }
-
-        if (auth_active) {
-            console.log("Initializing keycloak")
-            init_keycloak();
-            keycloak.onTokenExpired = () => {
-                refresh_token_and_update_cookies();
-            }
-        }
+            if (keycloak.parsedRefreshToken != null) {
+                console.log("Updating tokens via keycloak object")
+                refreshed = await keycloak.updateToken();
+                console.log("Finished updating tokens via keycloak object")
+                updateAuthCookies();
+            } else {
+                console.log("Not refreshing since not refresh token was available.")
+            }
+        }
+
+
 
 
         // ======== Gridstack / resizing ========
@@ -1468,7 +1265,7 @@
             + ("true" if locked else "false")
             + r""";
 
-        function apply_lock_state() {
+        async function apply_lock_state() {
             if (dashboard_locked) {
                 document.getElementById("lock-button-image").className="fa-solid fa-lock";
                 grid.disable();
@@ -1480,15 +1277,30 @@
             }
         }
 
-        apply_lock_state();
-
-
-        function toggle_lock(locked=null) {
+
+
+        async function toggle_lock(locked=null) {
             if (dashboard_locked) {
                 dashboard_locked = false;
             } else {
                 dashboard_locked = true;
             }
+            await apply_lock_state();
+        }
+
+        if (auth_active) {
+            (async function() {
+                console.log("Initializing keycloak in actual dashboard")
+
+                await init_keycloak();
+                keycloak.onTokenExpired = () => {
+                    console.log("Refreshing tokens and cookies")
+                    refresh_token_and_update_cookies();
+                }
+                await apply_lock_state();
+                console.log("Keycloak sucessfully initialized")
+            })();
+        } else {
             apply_lock_state();
         }
 
@@ -1619,6 +1431,12 @@
             }
         }
 
+        function delete_query_parameter(param) {
+            var queryParams = new URLSearchParams(window.location.search);
+            queryParams.delete(param);
+            history.replaceState(null, null, "?"+queryParams.toString());
+        }
+
         function upsert_query_parameters_in_url(param_dict) {
             var queryParams = new URLSearchParams(window.location.search);
 
@@ -1633,7 +1451,9 @@
 
             headers =  {'Content-Type': 'application/json'}
             if (auth_active) {
+                console.log("Refreshing tokens / cookie")
                 await refresh_token_and_update_cookies();
+                console.log("Finished refreshing tokens / cookie")
                 headers["Authorization"] = "Bearer " + keycloak.token;
             }
 
