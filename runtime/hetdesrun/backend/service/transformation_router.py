--- conflicted
+++ resolved
@@ -79,62 +79,6 @@
     return code
 
 
-<<<<<<< HEAD
-def nested_nodes(
-    tr_workflow: TransformationRevision,
-    all_nested_tr: Dict[UUID, TransformationRevision],
-) -> List[Union[ComponentNode, WorkflowNode]]:
-    if tr_workflow.type != Type.WORKFLOW:
-        raise ValueError
-
-    assert isinstance(tr_workflow.content, WorkflowContent)  # hint for mypy
-    ancestor_operator_ids = [operator.id for operator in tr_workflow.content.operators]
-    ancestor_children: Dict[UUID, TransformationRevision] = {}
-    for operator_id in ancestor_operator_ids:
-        if operator_id in all_nested_tr:
-            ancestor_children[operator_id] = all_nested_tr[operator_id]
-        else:
-            raise DBIntegrityError(
-                f"operator {operator_id} of transformation revision {tr_workflow.id} "
-                f"not contained in result of get_all_nested_transformation_revisions"
-            )
-
-    def children_nodes(
-        workflow: WorkflowContent, tr_operators: Dict[UUID, TransformationRevision]
-    ) -> List[Union[ComponentNode, WorkflowNode]]:
-        sub_nodes: List[Union[ComponentNode, WorkflowNode]] = []
-
-        for operator in workflow.operators:
-            if operator.type == Type.COMPONENT:
-                sub_nodes.append(
-                    tr_operators[operator.id].to_component_node(
-                        operator.id, operator.name
-                    )
-                )
-            if operator.type == Type.WORKFLOW:
-                tr_workflow = tr_operators[operator.id]
-                assert isinstance(tr_workflow.content, WorkflowContent)  # hint for mypy
-                operator_ids = [
-                    operator.id for operator in tr_workflow.content.operators
-                ]
-                tr_children = {
-                    id: all_nested_tr[id] for id in operator_ids if id in all_nested_tr
-                }
-                sub_nodes.append(
-                    tr_workflow.content.to_workflow_node(
-                        operator.id,
-                        operator.name,
-                        children_nodes(tr_workflow.content, tr_children),
-                    )
-                )
-
-        return sub_nodes
-
-    return children_nodes(tr_workflow.content, ancestor_children)
-
-
-=======
->>>>>>> 3bea7922
 def contains_deprecated(transformation_id: UUID) -> bool:
     logger.info(
         "check if transformation revision %s contains deprecated operators",
@@ -452,12 +396,8 @@
         }
     },
 )
-<<<<<<< HEAD
-async def execute_transformation_revision(
+async def execute_transformation_revision_endpoint(
     # pylint: disable=W0622
-=======
-async def execute_transformation_revision_endpoint(
->>>>>>> 3bea7922
     id: UUID,
     wiring: WorkflowWiring,
     run_pure_plot_operators: bool = Query(
@@ -475,96 +415,17 @@
     if job_id is None:
         job_id = uuid4()
     try:
-<<<<<<< HEAD
-        transformation_revision = read_single_transformation_revision(id)
-        logger.info("found transformation revision with id %s", id)
-    except DBNotFoundError as e:
-        raise HTTPException(status.HTTP_404_NOT_FOUND, detail=str(e)) from e
-
-    if transformation_revision.type == Type.COMPONENT:
-        tr_workflow = transformation_revision.wrap_component_in_tr_workflow()
-    else:
-        tr_workflow = transformation_revision
-
-    nested_transformations = get_all_nested_transformation_revisions(tr_workflow)
-    nested_components = {
-        tr.id: tr for tr in nested_transformations.values() if tr.type == Type.COMPONENT
-    }
-    workflow_node = tr_workflow.to_workflow_node(
-        uuid4(), nested_nodes(tr_workflow, nested_transformations)
-    )
-
-    execution_input = WorkflowExecutionInput(
-        code_modules=[
-            tr_component.to_code_module() for tr_component in nested_components.values()
-        ],
-        components=[
-            component.to_component_revision()
-            for component in nested_components.values()
-        ],
-        workflow=workflow_node,
-        configuration=ConfigurationInput(
-            name=str(tr_workflow.id),
-=======
         return await execute_transformation_revision(
             id=id,
             wiring=wiring,
->>>>>>> 3bea7922
             run_pure_plot_operators=run_pure_plot_operators,
             job_id=job_id,
         )
     except TrafoExecutionNotFoundError as e:
         raise HTTPException(status.HTTP_404_NOT_FOUND, detail=str(e)) from e
 
-<<<<<<< HEAD
-    output_types = {
-        output.name: output.type for output in execution_input.workflow.outputs
-    }
-
-    execution_result: WorkflowExecutionResult
-
-    if runtime_config.is_runtime_service:
-        execution_result = await runtime_service(execution_input)
-    else:
-        headers = get_auth_headers()
-
-        async with httpx.AsyncClient(
-            verify=runtime_config.hd_runtime_verify_certs
-        ) as client:
-            url = posix_urljoin(runtime_config.hd_runtime_engine_url, "runtime")
-            try:
-                response = await client.post(
-                    url,
-                    headers=headers,  # TODO: authentication
-                )
-            except httpx.HTTPError as e:
-                msg = f"Failure connecting to hd runtime endpoint ({url}):\n{e}"
-                logger.info(msg)
-                # do not explictly re-raise to avoid displaying authentication details
-                # pylint: disable=raise-missing-from
-                raise HTTPException(status.HTTP_500_INTERNAL_SERVER_ERROR, detail=msg)
-            try:
-                json_obj = response.json()
-                execution_result = WorkflowExecutionResult(**json_obj)
-            except ValidationError as e:
-                msg = (
-                    f"Could not validate hd runtime result object. Exception:\n{str(e)}"
-                    f"\nJson Object is:\n{str(json_obj)}"
-                )
-                logger.info(msg)
-                raise HTTPException(status.HTTP_400_BAD_REQUEST, detail=msg) from e
-
-    execution_response = ExecutionResponseFrontendDto(
-        error=execution_result.error,
-        output_results_by_output_name=execution_result.output_results_by_output_name,
-        output_types_by_output_name=output_types,
-        result=execution_result.result,
-        traceback=execution_result.traceback,
-    )
-=======
     except TrafoExecutionRuntimeConnectionError as e:
         raise HTTPException(status.HTTP_500_INTERNAL_SERVER_ERROR, detail=str(e)) from e
->>>>>>> 3bea7922
 
     except TrafoExecutionResultValidationError as e:
         raise HTTPException(status.HTTP_400_BAD_REQUEST, detail=str(e)) from e