--- conflicted
+++ resolved
@@ -131,21 +131,17 @@
     type: Type  # noqa: A002
     | None = Query(
         None,
-        description="Filter for specified type",
+        description="Filter for specified type.",
     ),
     state: State
     | None = Query(
         None,
-        description="Filter for specified state",
-    ),
-<<<<<<< HEAD
+        description="Filter for specified state.",
+    ),
     categories: list[ValidStr]
-    | None = Query(None, description="Filter for categories.", alias="category"),
-=======
-    categories: list[ValidStr] | None = Query(
-        None, description="Filter for specified list of categories"
-    ),
->>>>>>> 06128f37
+    | None = Query(
+        None, description="Filter for specified list of categories.", alias="category"
+    ),
     category_prefix: ValidStr
     | None = Query(
         None,
@@ -294,27 +290,29 @@
     type: Type  # noqa: A002
     | None = Query(
         None,
-        description="Filter for specified type",
+        description="Filter for specified type.",
     ),
     state: State
     | None = Query(
         None,
-        description="Filter for specified state",
+        description="Filter for specified state.",
     ),
     categories: list[ValidStr]
-    | None = Query(None, description="Filter for categories", alias="category"),
+    | None = Query(
+        None, description="Filter for specified list of categories.", alias="category"
+    ),
     category_prefix: str
     | None = Query(
         None,
         description="Category prefix that must be matched exactly (case-sensitive).",
     ),
     revision_group_id: UUID
-    | None = Query(None, description="Filter for specified revision group id"),
+    | None = Query(None, description="Filter for specified revision group id."),
     ids: list[UUID]
-    | None = Query(None, description="Filter for specified list of ids", alias="id"),
+    | None = Query(None, description="Filter for specified list of ids.", alias="id"),
     names: list[NonEmptyValidStr]
     | None = Query(
-        None, description=("Filter for specified list of names"), alias="name"
+        None, description=("Filter for specified list of names."), alias="name"
     ),
     include_deprecated: bool = Query(
         True,
@@ -331,10 +329,10 @@
         ),
     ),
     allow_overwrite_released: bool = Query(
-        False, description="Only set to True for deployment"
+        False, description="Only set to True for deployment."
     ),
     update_component_code: bool = Query(
-        True, description="Only set to False for deployment"
+        True, description="Only set to False for deployment."
     ),
     strip_wirings: bool = Query(
         False,
