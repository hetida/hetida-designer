--- conflicted
+++ resolved
@@ -1,8 +1,4 @@
-<<<<<<< HEAD
 from typing import List, Optional, Dict
-=======
-from typing import List, Optional
->>>>>>> d0273060
 import logging
 import datetime
 
@@ -424,7 +420,6 @@
 
     The transformation will be loaded from the DB and executed with the wiring sent in the request
     body.
-<<<<<<< HEAD
 
     The test wiring will not be updated.
     """
@@ -477,8 +472,6 @@
 
     This transformation will be loaded from the DB and executed with the wiring sent in the request
     body.
-=======
->>>>>>> d0273060
 
     The test wiring will not be updated.
     """
