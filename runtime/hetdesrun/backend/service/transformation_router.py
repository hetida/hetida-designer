--- conflicted
+++ resolved
@@ -247,16 +247,6 @@
     logger.info("get all transformation revisions with %s", repr(filter_params))
 
     try:
-<<<<<<< HEAD
-        transformation_revision_list: list[
-            TransformationRevision
-        ] = get_multiple_transformation_revisions(filter_params)
-    except DBIntegrityError as e:
-        raise HTTPException(
-            status.HTTP_500_INTERNAL_SERVER_ERROR,
-            detail=f"At least one entry in the DB is no valid transformation revision:\n{str(e)}",
-        ) from e
-=======
         transformation_revision_list = get_multiple_transformation_revisions(
             filter_params
         )
@@ -264,7 +254,6 @@
         msg = f"At least one entry in the DB is no valid transformation revision:\n{str(err)}"
         logger.error(msg)
         raise HTTPException(status.HTTP_500_INTERNAL_SERVER_ERROR, detail=msg) from err
->>>>>>> d653b33d
 
     code_list: list[str] = []
     component_indices: list[int] = []
@@ -329,37 +318,6 @@
     return transformation_revision
 
 
-<<<<<<< HEAD
-=======
-def contains_deprecated(transformation_id: UUID) -> bool:
-    logger.info(
-        "check if transformation revision %s contains deprecated operators",
-        str(transformation_id),
-    )
-    transformation_revision = read_single_transformation_revision(transformation_id)
-
-    if transformation_revision.type is not Type.WORKFLOW:
-        msg = f"Transformation revision {transformation_revision.id} is not a workflow!"
-        logger.error(msg)
-        raise HTTPException(status.HTTP_409_CONFLICT, detail=msg)
-
-    assert isinstance(  # noqa: S101
-        transformation_revision.content, WorkflowContent
-    )  # hint for mypy
-
-    is_disabled = []
-    for operator in transformation_revision.content.operators:
-        logger.info(
-            "operator with transformation id %s has status %s",
-            str(operator.transformation_id),
-            operator.state,
-        )
-        is_disabled.append(operator.state == State.DISABLED)
-
-    return any(is_disabled)
-
-
->>>>>>> d653b33d
 @transformation_router.put(
     "",
     status_code=status.HTTP_207_MULTI_STATUS,
