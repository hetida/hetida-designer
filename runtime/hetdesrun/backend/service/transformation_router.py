--- conflicted
+++ resolved
@@ -138,18 +138,8 @@
         None,
         description="Filter for specified state",
     ),
-<<<<<<< HEAD
-    categories: Optional[List[ValidStr]] = Query(
+    categories: list[ValidStr] | None = Query(
         None, description="Filter for specified list of categories"
-    ),
-    categories_with_prefix: Optional[ValidStr] = Query(
-        None, description="Filter for categories starting with specified string"
-=======
-    category: ValidStr
-    | None = Query(
-        None,
-        description="Filter for specified category",
->>>>>>> 249c950a
     ),
     category_prefix: ValidStr
     | None = Query(
@@ -199,13 +189,8 @@
     filter_params = FilterParams(
         type=type,
         state=state,
-<<<<<<< HEAD
         categories=categories,
-        categories_with_prefix=categories_with_prefix,
-=======
-        category=category,
         category_prefix=category_prefix,
->>>>>>> 249c950a
         revision_group_id=revision_group_id,
         ids=ids,
         names=names,
