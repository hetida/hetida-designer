--- conflicted
+++ resolved
@@ -7,21 +7,6 @@
 from pydantic import ValidationError
 
 from hetdesrun.utils import Type
-<<<<<<< HEAD
-
-from hetdesrun.webservice.auth_dependency import get_auth_headers
-
-
-from hetdesrun.webservice.config import get_config
-from hetdesrun.service.runtime_router import runtime_service
-
-from hetdesrun.models.run import (
-    ConfigurationInput,
-    WorkflowExecutionInput,
-    WorkflowExecutionResult,
-)
-=======
->>>>>>> 2d4426ff
 
 from hetdesrun.backend.execution import ExecByIdInput
 from hetdesrun.backend.service.transformation_router import (
@@ -339,63 +324,8 @@
         job_id=job_id,
     )
 
-<<<<<<< HEAD
-    output_types = {
-        output.name: output.type for output in execution_input.workflow.outputs
-    }
-
-    execution_result: WorkflowExecutionResult
-
-    if get_config().is_runtime_service:
-        execution_result = await runtime_service(execution_input)
-    else:
-        headers = get_auth_headers()
-
-        async with httpx.AsyncClient(
-            verify=get_config().hd_runtime_verify_certs
-        ) as client:
-            url = posix_urljoin(get_config().hd_runtime_engine_url, "runtime")
-            try:
-                response = await client.post(
-                    url,
-                    headers=headers,
-                    json=json.loads(
-                        execution_input.json()
-                    ),  # TODO: avoid double serialization.
-                    # see https://github.com/samuelcolvin/pydantic/issues/1409, especially
-                    # https://github.com/samuelcolvin/pydantic/issues/1409#issuecomment-877175194
-                    timeout=None,
-                )
-            except httpx.HTTPError as e:
-                msg = f"Failure connecting to hd runtime endpoint ({url}):\n{str(e)}"
-                logger.info(msg)
-                # do not explictly re-raise to avoid displaying authentication details
-                # pylint: disable=raise-missing-from
-                raise HTTPException(status.HTTP_500_INTERNAL_SERVER_ERROR, detail=msg)
-            try:
-                json_obj = response.json()
-                execution_result = WorkflowExecutionResult(**json_obj)
-            except ValidationError as e:
-                msg = (
-                    f"Could not validate hd runtime result object. Exception:\n{str(e)}"
-                    f"\nJson Object is:\n{str(json_obj)}"
-                )
-                logger.info(msg)
-                raise HTTPException(status.HTTP_400_BAD_REQUEST, detail=msg) from e
-
-    execution_response = ExecutionResponseFrontendDto(
-        error=execution_result.error,
-        output_results_by_output_name=execution_result.output_results_by_output_name,
-        output_types_by_output_name=output_types,
-        result=execution_result.result,
-        traceback=execution_result.traceback,
-        job_id=execution_input.job_id,
-    )
-
-    return execution_response
-=======
     return await handle_trafo_revision_execution_request(exec_by_id)
->>>>>>> 2d4426ff
+
 
 
 @component_router.post(
