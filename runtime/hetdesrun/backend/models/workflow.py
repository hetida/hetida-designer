import re
from datetime import datetime, timezone
from typing import Literal
from uuid import UUID

from pydantic import root_validator, validator

from hetdesrun.backend.models.info import BasicInformation
from hetdesrun.backend.models.io import ConnectorFrontendDto, WorkflowIoFrontendDto
from hetdesrun.backend.models.link import WorkflowLinkFrontendDto
from hetdesrun.backend.models.operator import WorkflowOperatorFrontendDto
from hetdesrun.backend.models.wiring import WiringFrontendDto
from hetdesrun.datatypes import DataType
from hetdesrun.models.util import names_unique
from hetdesrun.models.wiring import WorkflowWiring
from hetdesrun.persistence.models.io import (
    IOInterface,
    WorkflowContentDynamicInput,
    WorkflowContentOutput,
)
from hetdesrun.persistence.models.link import Link
from hetdesrun.persistence.models.transformation import TransformationRevision
from hetdesrun.persistence.models.workflow import WorkflowContent
from hetdesrun.utils import State, Type


# is unambiguous for inputs outputs
def opposite_link_end_by_connector_id(
    connector_id: UUID, links: list[Link]
) -> list[UUID | None]:
    link_ends: list[list[UUID | None]] = []

    for link in links:
        if link.start.connector.id == connector_id:
            link_ends.append([link.end.operator, link.end.connector.id])
        if link.end.connector.id == connector_id:
            link_ends.append([link.start.operator, link.start.connector.id])

    if len(link_ends) > 0:
        return link_ends[0]

    # default values in case no link is connected to the connector
    return [connector_id, connector_id]


def position_from_input_connector_id(
    input_id: UUID, inputs: list[WorkflowContentDynamicInput]
) -> list[int]:
    positions: list[list[int]] = []

    for inp in inputs:
        if inp.id == input_id:
            positions.append([inp.position.x, inp.position.y])

    if len(positions) > 0:
        return positions[0]

    # default values in case no input connector matches the input_id
    return [0, -200]


def position_from_output_connector_id(
    output_id: UUID, outputs: list[WorkflowContentOutput]
) -> list[int]:
    positions: list[list[int]] = []

    for output in outputs:
        if output.id == output_id:
            positions.append([output.position.x, output.position.y])

    if len(positions) > 0:
        return positions[0]

    # default values in case no input connector matches the output_id
    return [0, -200]


def get_operator_and_connector_name(
    operator_id: UUID, connector_id: UUID, operators: list[WorkflowOperatorFrontendDto]
) -> tuple[str, str]:
    operator_name: str = "operator name"
    connector_name: str = "connector_name"
    for operator in operators:
        if operator.id == operator_id:
            operator_name = operator.name
            for connector in operator.inputs:
                if connector.id == connector_id:
                    assert isinstance(connector.name, str)  # hint for mypy # noqa: S101
                    connector_name = connector.name
            for connector in operator.outputs:
                if connector.id == connector_id:
                    assert isinstance(connector.name, str)  # hint for mypy # noqa: S101
                    connector_name = connector.name
    return operator_name, connector_name


def is_link_start(
    operator_id: UUID,
    connector_id: UUID,
    links: list[WorkflowLinkFrontendDto],
    workflow_id: UUID,
) -> bool:
    for link in links:
        if (
            link.from_operator == operator_id
            and link.from_connector == connector_id
            and link.to_operator != workflow_id
        ):
            return True

    return False


def is_link_end(
    operator_id: UUID,
    connector_id: UUID,
    links: list[WorkflowLinkFrontendDto],
    workflow_id: UUID,
) -> bool:
    for link in links:
        if (
            link.to_operator == operator_id
            and link.to_connector == connector_id
            and link.from_operator != workflow_id
        ):
            return True

    return False


def is_connected_to_input(
    operator_id: UUID, connector_id: UUID, inputs: list[WorkflowIoFrontendDto]
) -> bool:
    return any(
        inp.operator == operator_id and inp.connector == connector_id for inp in inputs
    )


def is_connected_to_output(
    operator_id: UUID, connector_id: UUID, outputs: list[WorkflowIoFrontendDto]
) -> bool:
    for output in outputs:
        if output.operator == operator_id and output.connector == connector_id:
            return True

    return False


def get_or_create_input(
    operator_id: UUID,
    connector_id: UUID,
    type: DataType,  # noqa: A002
    inputs: list[WorkflowIoFrontendDto],
) -> WorkflowIoFrontendDto:
    matching_inputs: list[WorkflowIoFrontendDto] = []

    for inp in inputs:
        if inp.operator == operator_id and inp.connector == connector_id:
            inp.type = type
            matching_inputs.append(inp)

    if len(matching_inputs) > 0:
        return matching_inputs[0]

    return WorkflowIoFrontendDto(
        operator=operator_id, connector=connector_id, type=type
    )


def get_or_create_output(
    operator_id: UUID,
    connector_id: UUID,
    type: DataType,  # noqa: A002
    outputs: list[WorkflowIoFrontendDto],
) -> WorkflowIoFrontendDto:
    matching_outputs: list[WorkflowIoFrontendDto] = []

    for output in outputs:
        if output.operator == operator_id and output.connector == connector_id:
            output.type = type
            matching_outputs.append(output)

    if len(matching_outputs) > 0:
        return matching_outputs[0]

    return WorkflowIoFrontendDto(
        operator=operator_id, connector=connector_id, type=type
    )


def get_link_start_type_from_operator(
    link: WorkflowLinkFrontendDto,
    operators: list[WorkflowOperatorFrontendDto],
) -> DataType | None:
    data_type: DataType | None = None

    for operator in operators:
        if operator.id == link.from_operator:
            for connector in operator.outputs:
                if connector.id == link.from_connector:
                    data_type = connector.type

    return data_type


def get_link_start_type_from_input(
    link: WorkflowLinkFrontendDto,
    inputs: list[WorkflowIoFrontendDto],
) -> DataType | None:
    data_type: DataType | None = None

    for inp in inputs:
        if inp.id == link.from_connector:
            data_type = inp.type

    return data_type


def get_link_end_type_from_operator(
    link: WorkflowLinkFrontendDto,
    operators: list[WorkflowOperatorFrontendDto],
) -> DataType | None:
    data_type: DataType | None = None

    for operator in operators:
        if operator.id == link.to_operator:
            for connector in operator.inputs:
                if connector.id == link.to_connector:
                    data_type = connector.type

    return data_type


def get_link_end_type_from_output(
    link: WorkflowLinkFrontendDto,
    outputs: list[WorkflowIoFrontendDto],
) -> DataType | None:
    data_type: DataType | None = None

    for output in outputs:
        if output.id == link.to_connector:
            data_type = output.type

    return data_type


def get_input_name_from_link(
    link: WorkflowLinkFrontendDto,
    inputs: list[WorkflowIoFrontendDto],
) -> str | None:
    name: str | None = None

    for inp in inputs:
        if inp.id == link.from_connector:
            name = inp.name

    return name


def get_output_name_from_link(
    link: WorkflowLinkFrontendDto,
    outputs: list[WorkflowIoFrontendDto],
) -> str | None:
    name: str | None = None

    for output in outputs:
        if output.id == link.to_connector:
            name = output.name

    return name


class WorkflowRevisionFrontendDto(BasicInformation):
    type: Literal[Type.WORKFLOW] = Type.WORKFLOW  # noqa: A003
    operators: list[WorkflowOperatorFrontendDto] = []
    links: list[WorkflowLinkFrontendDto] = []
    inputs: list[WorkflowIoFrontendDto] = []
    outputs: list[WorkflowIoFrontendDto] = []
    wirings: list[WiringFrontendDto] = []

    @validator("operators", each_item=False)
    def operator_names_unique(
        cls, operators: list[WorkflowOperatorFrontendDto]
    ) -> list[WorkflowOperatorFrontendDto]:
        operator_groups: dict[str, list[WorkflowOperatorFrontendDto]] = {}

        for operator in operators:
            operator_name_seed = re.sub(r" \([0-9]+\)$", "", operator.name)
            if operator_name_seed not in operator_groups:
                operator_groups[operator_name_seed] = [operator]
            else:
                operator_groups[operator_name_seed].append(operator)

        for operator_name_seed, operator_group in operator_groups.items():
            if len(operator_group) > 1:
                for index, operator in enumerate(operator_group):
                    if index == 0:
                        operator.name = operator_name_seed
                    else:
                        operator.name = operator_name_seed + " (" + str(index + 1) + ")"

        return operators

    @validator("links", each_item=False)
    def reduce_to_valid_links(
        cls, links: list[WorkflowLinkFrontendDto], values: dict
    ) -> list[WorkflowLinkFrontendDto]:
        try:
            operators = values["operators"]
            workflow_id = values["id"]
        except KeyError as e:
            raise ValueError(
                "Cannot reduce to valid links if any of the attributes "
                "'operators', 'id' is missing!"
            ) from e

        updated_links: list[WorkflowLinkFrontendDto] = []

        for link in links:
            if workflow_id in (link.from_operator, link.to_operator):
                # links from/to inputs/outputs will be dealt with in the clean_up_io_links validator
                updated_links.append(link)
            else:
                link_start_type = get_link_start_type_from_operator(link, operators)
                link_end_type = get_link_end_type_from_operator(link, operators)
                if (
                    link_start_type is not None
                    and link_end_type is not None
                    and (
                        link_start_type == link_end_type
                        or link_start_type == DataType.Any
                        or link_end_type == DataType.Any
                    )
                ):
                    updated_links.append(link)

        return updated_links

    @validator("links", each_item=False)
    def links_acyclic_directed_graph(
        cls, links: list[WorkflowLinkFrontendDto], values: dict
    ) -> list[WorkflowLinkFrontendDto]:
        try:
            workflow_id = values["id"]
        except KeyError as e:
            raise ValueError(
                "Cannot check if links are acyclic if the attribute 'id' is missing!"
            ) from e

        indegrees: dict[UUID, int] = {}
        edges: list[tuple[UUID, UUID]] = []

        def add_edge(edge: tuple[UUID, UUID]) -> None:
            edges.append(edge)
            from_vertex = edge[0]
            to_vertex = edge[1]
            if from_vertex not in indegrees:
                indegrees[from_vertex] = 0
            if to_vertex not in indegrees:
                indegrees[to_vertex] = 1
            else:
                indegrees[to_vertex] = indegrees[to_vertex] + 1

        def remove_outgoing_edges(from_vertex: UUID) -> None:
            remove_edges: list[tuple[UUID, UUID]] = []
            for edge in edges:
                if edge[0] == from_vertex:
                    if indegrees[edge[1]] > 0:
                        indegrees[edge[1]] = indegrees[edge[1]] - 1
                    remove_edges.append(edge)
            del indegrees[from_vertex]

            for edge in remove_edges:
                edges.remove(edge)

        def vertices_with_indegree_zero() -> list[UUID]:
            return [vertex for vertex, indegree in indegrees.items() if indegree == 0]

        for link in links:
            from_operator = link.from_operator
            to_operator = link.to_operator
            if from_operator == workflow_id:
                from_operator = link.from_connector
            if to_operator == workflow_id:
                to_operator = link.to_connector
            add_edge((from_operator, to_operator))

        while len(vertices_with_indegree_zero()) > 0:
            vertex = vertices_with_indegree_zero()[0]
            remove_outgoing_edges(vertex)

        if len(edges) > 0:
            raise ValueError("Links may not form any loop!")

        return links

    @validator("inputs", each_item=False)
    def determine_inputs_from_operators_and_links(
        cls, inputs: list[WorkflowIoFrontendDto], values: dict
    ) -> list[WorkflowIoFrontendDto]:
        try:
            operators = values["operators"]
            links = values["links"]
            workflow_id = values["id"]
        except KeyError as e:
            raise ValueError(
                "Cannot determine inputs if any of the attributes "
                "'operators', 'links', 'id' is missing!"
            ) from e

        updated_inputs: list[WorkflowIoFrontendDto] = []

        for operator in operators:
            for connector in operator.inputs:
                if not is_link_end(
                    operator.id, connector.id, links, workflow_id
                ) or is_connected_to_input(operator.id, connector.id, inputs):
                    updated_inputs.append(
                        get_or_create_input(
                            operator.id, connector.id, connector.type, inputs
                        )
                    )

        return updated_inputs

    @validator("outputs", each_item=False)
    def determine_outputs_from_operators_and_links(
        cls, outputs: list[WorkflowIoFrontendDto], values: dict
    ) -> list[WorkflowIoFrontendDto]:
        try:
            operators = values["operators"]
            links = values["links"]
            workflow_id = values["id"]
        except KeyError as e:
            raise ValueError(
                "Cannot determine outputs if any of the attributes "
                "'operators', 'links', 'id' is missing!"
            ) from e

        updated_outputs: list[WorkflowIoFrontendDto] = []

        for operator in operators:
            for connector in operator.outputs:
                if not is_link_start(
                    operator.id, connector.id, links, workflow_id
                ) or is_connected_to_output(operator.id, connector.id, outputs):
                    updated_outputs.append(
                        get_or_create_output(
                            operator.id, connector.id, connector.type, outputs
                        )
                    )

        return updated_outputs

    @validator("inputs", "outputs", each_item=False)
    def io_names_none_or_unique(
        cls, ios: list[WorkflowIoFrontendDto]
    ) -> list[WorkflowIoFrontendDto]:
        ios_with_name = [io for io in ios if not (io.name is None or io.name == "")]

        names_unique(cls, ios_with_name)

        return ios

    @validator("inputs", "outputs", each_item=True)
    def name_or_constant_data_provided(
        cls, io: WorkflowIoFrontendDto, values: dict
    ) -> WorkflowIoFrontendDto:
        if values["state"] != State.RELEASED:
            return io

        if not (io.name is None or io.name == "") and io.constant:
            msg = (
                f"If name is specified ({io.name}) "
                f"constant must be false for input/output {io.id}"
            )
            raise ValueError(msg)
        if (io.name is None or io.name == "") and (
            not io.constant
            or io.constant_value is None
            or io.constant_value["value"] == ""
        ):
            msg = (
                "Either name or constant data must be provided for input/output {io.id}"
            )
            raise ValueError(msg)

        return io

    @root_validator()
    def clean_up_io_links(cls, values: dict) -> dict:
        try:
            operators = values["operators"]
            links = values["links"]
            inputs = values["inputs"]
            outputs = values["outputs"]
            workflow_id = values["id"]
        except KeyError as e:
            raise ValueError(
                "Cannot clean up io links if any of the attributes "
                "'operators', 'links', 'input', 'outputs', 'id' is missing!"
            ) from e

        updated_links: list[WorkflowLinkFrontendDto] = []

        for link in links:
            if not workflow_id in (link.from_operator, link.to_operator):
                # link has been checked in the reduce_to_valid_links validator already
                updated_links.append(link)
            elif link.from_operator == workflow_id:
                link_start_type = get_link_start_type_from_input(link, inputs)
                link_end_type = get_link_end_type_from_operator(link, operators)
                io_name = get_input_name_from_link(link, inputs)
                if (
                    link_start_type is not None
                    and link_end_type is not None
                    and (
                        link_start_type == link_end_type
                        or DataType.Any in (link_start_type, link_end_type)
                    )
                    and not (io_name is None or io_name == "")
                ):
                    updated_links.append(link)
            else:  # link.to_operator == workflow_id:
                link_start_type = get_link_start_type_from_operator(link, operators)
                link_end_type = get_link_end_type_from_output(link, outputs)
                io_name = get_output_name_from_link(link, outputs)
                if (
                    link_start_type is not None
                    and link_end_type is not None
                    and (
                        link_start_type == link_end_type
                        or DataType.Any in (link_start_type, link_end_type)
                    )
                    and not (io_name is None or io_name == "")
                ):
                    updated_links.append(link)

        # frontend sends link in put-request if input/output is named
        # -> no need to create links

        values["links"] = updated_links

        return values

    def get_from_connector_for_link(
        self,
        link: WorkflowLinkFrontendDto,
    ) -> ConnectorFrontendDto:
        from_connector_list: list[ConnectorFrontendDto] = []

        if link.from_operator == self.id:
            for inp in self.inputs:
                if inp.id == link.from_connector:
                    if inp.constant:
                        from_connector_list.append(
                            ConnectorFrontendDto(
                                id=inp.id,
                                name=None,
                                type=inp.type,
                                posX=inp.pos_x,
                                posY=inp.pos_y,
                            )
                        )
                    else:
                        from_connector_list.append(
                            ConnectorFrontendDto(
                                id=inp.id,
                                name=inp.name,
                                type=inp.type,
                                posX=inp.pos_x,
                                posY=inp.pos_y,
                            )
                        )
        else:
            for operator in self.operators:
                if operator.id == link.from_operator:
                    for connector in operator.outputs:
                        if connector.id == link.from_connector:
                            from_connector_list.append(connector)

        if len(from_connector_list) != 1:
            msg = (
                f"found {str(len(from_connector_list))} starts for link {link.id}:\n"
                f"{from_connector_list}\n"
            )
            raise ValueError(msg)

        return from_connector_list[0]

    def get_to_connector_for_link(
        self,
        link: WorkflowLinkFrontendDto,
    ) -> ConnectorFrontendDto:
        to_connector_list: list[ConnectorFrontendDto] = []

        if link.to_operator == self.id:
            for output in self.outputs:
                if output.id == link.to_connector:
                    to_connector_list.append(
                        ConnectorFrontendDto(
                            id=output.id,
                            name=output.name,
                            type=output.type,
                            posX=output.pos_x,
                            posY=output.pos_y,
                        )
                    )
        else:
            for operator in self.operators:
                if operator.id == link.to_operator:
                    for connector in operator.inputs:
                        if connector.id == link.to_connector:
                            to_connector_list.append(connector)

        if len(to_connector_list) != 1:
            msg = (
                f"found {str(len(to_connector_list))} ends for link {link.id}:\n"
                f"{to_connector_list}\n"
                f"{link}\n"
            )
            raise ValueError(msg)

        return to_connector_list[0]

    def additional_links_for_constant_inputs(self) -> list[Link]:
        link_list: list[Link] = []

        for inp in self.inputs:
            if inp.constant:
                link_dto = WorkflowLinkFrontendDto(
                    id=inp.id,
                    fromOperator=self.id,
                    fromConnector=inp.id,
                    toOperator=inp.operator,
                    toConnector=inp.connector,
                )
                try:
                    to_connector = self.get_to_connector_for_link(link_dto)
                    link_list.append(
                        link_dto.to_link(
                            ConnectorFrontendDto(
                                id=inp.id,
                                name=None,
                                type=inp.type,
                                posX=inp.pos_x,
                                posY=inp.pos_y,
                            ),
                            to_connector,
                            self.id,
                        )
                    )
                except ValueError:
                    if self.state != State.RELEASED:
                        pass

        return link_list

    def to_workflow_content(self) -> WorkflowContent:
        return WorkflowContent(
            inputs=[
                inp.to_io_connector(
                    *get_operator_and_connector_name(
                        inp.operator, inp.connector, self.operators
                    )
                )
                for inp in self.inputs
                if not inp.constant and inp.name is not None
            ],
            constants=[
                inp.to_constant(
                    *get_operator_and_connector_name(
                        inp.operator, inp.connector, self.operators
                    )
                )
                for inp in self.inputs
                if inp.constant
            ],
            outputs=[
                output.to_io_connector(
                    *get_operator_and_connector_name(
                        output.operator, output.connector, self.operators
                    )
                )
                for output in self.outputs
                if output.name is not None
            ],
            operators=[operator.to_operator() for operator in self.operators],
            links=[
                link.to_link(
                    self.get_from_connector_for_link(link),
                    self.get_to_connector_for_link(link),
                    self.id,
                )
                for link in self.links
            ]
            + self.additional_links_for_constant_inputs(),
        )

    def to_transformation_revision(
        self, documentation: str = "", timestamp: datetime | None = None
    ) -> TransformationRevision:
        if timestamp is None:
            timestamp = datetime.now(timezone.utc)
        return TransformationRevision(
            id=self.id,
            revision_group_id=self.group_id,
            name=self.name,
            description=self.description,
            category=self.category,
            version_tag=self.tag,
            released_timestamp=timestamp
            if self.state in (State.RELEASED, State.DISABLED)
            else None,
            disabled_timestamp=timestamp if self.state == State.DISABLED else None,
            state=self.state,
            type=self.type,
            documentation=documentation,
            io_interface=IOInterface(
                inputs=[inp.to_io() for inp in self.inputs if not inp.constant],
                outputs=[output.to_io() for output in self.outputs],
            ),
            content=self.to_workflow_content(),
            test_wiring=self.wirings[0].to_wiring()
            if len(self.wirings) > 0
            else WorkflowWiring(),
        )

    @classmethod
    def from_transformation_revision(
        cls, transformation_revision: TransformationRevision
    ) -> "WorkflowRevisionFrontendDto":
        assert isinstance(  # noqa: S101
            transformation_revision.content, WorkflowContent
        )  # hint for mypy

        # TODO: Check if this is still the case!
        # !!! If IO is not yet linked ambiguous which operator belongs to IO !!!
        # !!! default values might cause problems !!!
<<<<<<< HEAD
        inputs: list[WorkflowIoFrontendDto] = []

        for inp in transformation_revision.io_interface.inputs:
=======
        inputs: List[WorkflowIoFrontendDto] = []
        # pylint: disable=redefined-builtin
        # TODO: It might be more efficient to use content.inputs instead of io_interface.inputs!
        # the former have attributes operator_id and connector_id
        for input in transformation_revision.io_interface.inputs:
>>>>>>> 8d568093
            operator_id, connector_id = opposite_link_end_by_connector_id(
                inp.id, transformation_revision.content.links
            )
            if operator_id is None:
                operator_id = transformation_revision.id
            assert connector_id is not None  # hint for mypy # noqa: S101
            pos_x, pos_y = position_from_input_connector_id(
                inp.id, transformation_revision.content.inputs
            )
            inputs.append(
                WorkflowIoFrontendDto.from_io(
                    inp, operator_id, connector_id, pos_x, pos_y
                )
            )
        # TODO: Check if attributes operator_id and connector_id can be used here!
        for constant in transformation_revision.content.constants:
            operator_id, connector_id = opposite_link_end_by_connector_id(
                constant.id, transformation_revision.content.links
            )
            if operator_id is None:
                operator_id = transformation_revision.id
            assert connector_id is not None  # hint for mypy # noqa: S101
            inputs.append(
                WorkflowIoFrontendDto.from_constant(constant, operator_id, connector_id)
            )

<<<<<<< HEAD
        outputs: list[WorkflowIoFrontendDto] = []
=======
        outputs: List[WorkflowIoFrontendDto] = []
        # TODO: It might be more efficient to use content.outputs instead of io_interface.outputs!
        # the former have attributes operator_id and connector_id
>>>>>>> 8d568093
        for output in transformation_revision.io_interface.outputs:
            operator_id, connector_id = opposite_link_end_by_connector_id(
                output.id, transformation_revision.content.links
            )
            if operator_id is None:
                operator_id = transformation_revision.id
            assert connector_id is not None  # hint for mypy # noqa: S101
            pos_x, pos_y = position_from_output_connector_id(
                output.id, transformation_revision.content.outputs
            )
            outputs.append(
                WorkflowIoFrontendDto.from_io(
                    output, operator_id, connector_id, pos_x, pos_y
                )
            )

        return WorkflowRevisionFrontendDto(
            id=transformation_revision.id,
            groupId=transformation_revision.revision_group_id,
            name=transformation_revision.name,
            description=transformation_revision.description,
            category=transformation_revision.category,
            type=transformation_revision.type,
            state=transformation_revision.state,
            tag=transformation_revision.version_tag,
            operators=[
                WorkflowOperatorFrontendDto.from_operator(operator)
                for operator in transformation_revision.content.operators
            ],
            inputs=inputs,
            outputs=outputs,
            links=[
                WorkflowLinkFrontendDto.from_link(link, transformation_revision.id)
                for link in transformation_revision.content.links
                if link.start.connector.id
                not in [
                    constant.id
                    for constant in transformation_revision.content.constants
                ]
            ],
            wirings=[
                WiringFrontendDto.from_wiring(
                    transformation_revision.test_wiring, transformation_revision.id
                )
            ]
            if not (
                transformation_revision.test_wiring.input_wirings == []
                and transformation_revision.test_wiring.output_wirings == []
            )
            else [],
        )

    class Config:
        arbitrary_types_allowed = True<|MERGE_RESOLUTION|>--- conflicted
+++ resolved
@@ -737,17 +737,11 @@
         # TODO: Check if this is still the case!
         # !!! If IO is not yet linked ambiguous which operator belongs to IO !!!
         # !!! default values might cause problems !!!
-<<<<<<< HEAD
         inputs: list[WorkflowIoFrontendDto] = []
 
         for inp in transformation_revision.io_interface.inputs:
-=======
-        inputs: List[WorkflowIoFrontendDto] = []
-        # pylint: disable=redefined-builtin
-        # TODO: It might be more efficient to use content.inputs instead of io_interface.inputs!
-        # the former have attributes operator_id and connector_id
-        for input in transformation_revision.io_interface.inputs:
->>>>>>> 8d568093
+            # TODO: It might be more efficient to use content.inputs instead of io_interface.inputs!
+            # the former have attributes operator_id and connector_id
             operator_id, connector_id = opposite_link_end_by_connector_id(
                 inp.id, transformation_revision.content.links
             )
@@ -774,13 +768,9 @@
                 WorkflowIoFrontendDto.from_constant(constant, operator_id, connector_id)
             )
 
-<<<<<<< HEAD
         outputs: list[WorkflowIoFrontendDto] = []
-=======
-        outputs: List[WorkflowIoFrontendDto] = []
         # TODO: It might be more efficient to use content.outputs instead of io_interface.outputs!
         # the former have attributes operator_id and connector_id
->>>>>>> 8d568093
         for output in transformation_revision.io_interface.outputs:
             operator_id, connector_id = opposite_link_end_by_connector_id(
                 output.id, transformation_revision.content.links
