--- conflicted
+++ resolved
@@ -32,32 +32,6 @@
 configure_logging(logger)
 
 
-<<<<<<< HEAD
-def init_db():
-    if runtime_config.is_backend_service and runtime_config.ensure_db_schema:
-        logger.info("Checking DB status")
-        from sqlalchemy_utils import create_database
-        from hetdesrun.persistence.dbmodels import Base
-        from hetdesrun.persistence import get_db_engine
-        from sqlalchemy_utils.functions import database_exists
-
-        engine = get_db_engine()
-
-        logger.info("Using DB engine driver: %s", str(engine.url.drivername))
-
-        if not database_exists(engine.url):
-            logger.info("Creating DB database")
-            create_database(get_db_engine().url)
-
-            Base.metadata.drop_all(get_db_engine())
-        else:
-            logger.info("DB database already exists. Not creating.")
-        logger.info("Creating Schema (if it does not exist)")
-        Base.metadata.create_all(get_db_engine(), checkfirst=True)
-
-
-init_db()  # init db database and schema if not present and if running as backend
-=======
 def detect_in_memory_db() -> bool:
     from hetdesrun.persistence import get_db_engine
 
@@ -123,7 +97,6 @@
 
 if in_memory_db:
     run_migrations()
->>>>>>> b360db5f
 
 if __name__ == "__main__":
 
