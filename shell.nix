####################################################################################################
#                                                                                                  #
#              Nix Shell / Overmind - based local development environment script                   #
#                                                                                                  #
####################################################################################################
#
# This nix script provides an isolated and reproducible environment for local development
# with live reload / restart functionality enabling fast-paced development without docker.
# This includes the main hetida designer application submodules (frontend, backend, runtime) and
# a postgres database. It uses overmind to orchestrate/manage the services instead of 
# docker-compose.
#
# Prerequisites:
#     * Linux OS with a proper Bash. MacOS may work but has not been tested so far.
#     * Install Nix (https://nixos.org/guides/install-nix.html) Multi-user installation is
#       recommended — you should be able to run commands like `nix-shell` with your user account
#
# Usage instructions:
#     Run
#
#         nix-shell --pure
#
#     to get into the development environment shell. This may take a long time on first invocation
#     since it downloads and installs all programming languages and the necessary development tools
#     (including overmind) and configures them. Subsequent evocations will be much faster.
#     
#     After that run
#
#         overmind start
#
#     to start the database and projects' submodules in development mode. It may take some minutes
#     for all services being available but finally you should be able to reach them at
#     the following urls:
#       frontend: http://localhost:4200
#       backend: http://localhost:8080/api/swagger-ui.html
#       runtime: http://localhost:8090/docs
#
#     You can now edit source code: Changes of frontend or runtime code should automatically restart
#     the corresponding service. For the Java backend you need to invoke 
#         mvn compile
#     in the ./backend subdirectory to trigger a restart. We recommend to setup your Java IDE
#     accordingly.
#    
# Notes:
#     * Occasionally you may need to stop everything and re-enter the development environment. To do
#       so press Ctrl+c to stop overmind and Ctrl-d to leave the nix-shell environment. After that
#       restart everything as described above.
#     * You should run this in a proper bash terminal. You may experience difficulties for example
#       in VSCode terminal due to high logging volume.


# fix nixpkgs commit:
with import (fetchTarball "https://github.com/NixOS/nixpkgs/archive/af21d41260846fb9c9840a75e310e56dfe97d6a3.tar.gz") {};

let
  pythonPackages = python39Packages; # Fix Python version from the used nixpkgs commit
  projectDir = toString ./.;
  venvDir = toString ./runtime/nix_venv_hd_dev;
  runtimeDir = toString ./runtime;
  backendDir = toString ./backend;
  frontendDir = toString ./frontend;

  waitfor = stdenv.mkDerivation {
    name = "waitfor";
    propagatedBuildInputs = [pkgs.netcat pkgs.wget pkgs.cacert];
    src = fetchurl {
        url = "https://raw.githubusercontent.com/eficode/wait-for/019516781dcca428cb0ee372e008e251e333f1ac/wait-for";
        # Hashes must be specified so that the build is purely functional
        # Simplest method to get the hash: add a false hash, try it out, copy the right one
        # from the error message and insert it.        
        sha256 = "1gwysdigrcmbq3rj59h10w20cipl75g8jdf8bhvkncssl9lz0i54";
    };
    unpackPhase = ''
        echo "UNPACKING OVERRIDDEN"
    '';
    installPhase = ''
        mkdir -p $out/bin
        cp $src $out/bin/waitfor
        chmod +x $out/bin/waitfor
    '';
  };

  start-postgres = writeShellScriptBin "start-hd-postgres" ''
    
    echo "Stop possible running postgres server"
    pg_ctl -D .tmp/pg_dev_db stop || true
    echo "Clean up postgres data dir and recreate"    

    # Note: Alternatively db encoding can be set in the initdb command with -E ... here.
    rm -fR ${projectDir}/.tmp/pg_dev_db && initdb -E UTF8 -D ${projectDir}/.tmp/pg_dev_db
    
    echo "Starting postgres"

    # This starts postgres with the current user as db user and without password
    postgres -D ${projectDir}/.tmp/pg_dev_db  -k ${projectDir}
  '';

  start-runtime = writeShellScriptBin "start-hd-runtime" ''
      set -e

      cd ${runtimeDir}
      export HD_DATABASE_URL="postgresql+psycopg2://$(whoami):hetida_designer_dbpasswd@localhost:5432/hetida_designer_db"
    
      echo "WAIT FOR POSTGRES DB"
      sleep 5 # wait for stopping possibly existing postgres instances before trying
      # wait for postgres to be up using the pg_isready utility
      timer="2"
      until pg_isready -h ${projectDir} 2>/dev/null; do
          >&2 echo "Postgres is unavailable - sleeping for $timer seconds"
          sleep $timer
      done

      echo "CREATING DB SCHEMA"
<<<<<<< HEAD
      python -c "from sqlalchemy_utils import create_database; from hetdesrun.persistence.dbmodels import Base; from hetdesrun.persistence import get_db_engine; create_database(get_db_engine().url); Base.metadata.drop_all(get_db_engine()); Base.metadata.create_all(get_db_engine())"
      
      echo "TESTING DB"
      ./run test --dont-use-in-memory-db -k test_persistence_db

      echo "ClEANING UP AFTER TESTING DB"
      python -c "from hetdesrun.persistence.dbmodels import Base; from hetdesrun.persistence import get_db_engine; Base.metadata.drop_all(get_db_engine()); Base.metadata.create_all(get_db_engine())"
=======
      python -c "from sqlalchemy_utils import create_database; from hetdesrun.persistence import get_db_engine; create_database(get_db_engine().url);"
>>>>>>> b360db5f
      
      echo "STARTING RUNTIME"
      PORT=8080 python ./main.py
  '';

  start-frontend = writeShellScriptBin "start-hd-frontend" ''
      cd ${frontendDir}
      npm run start
  '';

  init-components = writeShellScriptBin "init-hd-components" ''
      set -e
      cd ${runtimeDir}
      # wait for backend
      ${waitfor}/bin/waitfor -t 60 http://localhost:8080/api/info
      # Deploy components and workflows
      HETIDA_DESIGNER_BACKEND_API_URL=http://localhost:8080/api/ ${venvDir}/bin/python -c "from hetdesrun.exportimport.importing import import_all; import_all('./transformations');"
      echo "finished deploying components and workflows"
  '';

  procfile = writeText "procfile" ''
      runtime: ${start-runtime}/bin/start-hd-runtime
      frontend: ${start-frontend}/bin/start-hd-frontend
      postgres: ${start-postgres}/bin/start-hd-postgres
      initcomponents: ${init-components}/bin/init-hd-components
      
  '';
  
in pkgs.mkShell rec {
  name = "hetida-desiger-local-dev-environment";

  inherit projectDir venvDir;

  buildInputs = [
    # A Python interpreter including the 'venv' module is required to bootstrap
    # the environment (>36)
    python39Packages.python

    # Some libraries that may be required by Python libraries we want to use.
    taglib
    openssl
    git
    libxml2
    libxslt
    libzip
    zlib
    # glib
    glibc
    glibcLocales

    # some helpful tools
    coreutils
    which
    sudo
    
    # additional libraries/packages necessary for typical data science Python libraries
    blas
    lapack
    gfortran
    gcc
    gccStdenv
    clangStdenv

    # Postgres
    
    postgresql
  
    # Node
    nodejs-12_x
    chromium # for tests
    #google-chrome 
    # you may use google-chrome for tests with chrome instead of chromium.
    # Requires NIXPKGS_ALLOW_UNFREE=1 when running nix-shell

    waitfor
    overmind

  ];

    OVERMIND_PROCFILE = procfile;
    OVERMIND_NO_PORT = "1";
    OVERMIND_CAN_DIE = "runtime,initcomponents";

    JUPYTER_CONFIG_DIR =  toString ./.jupyter;

  shellHook = ''
    set -e
    SOURCE_DATE_EPOCH=$(date +%s)

    echo "FINDING VENV at ${venvDir}"
    if [ -d "${venvDir}" ]; then
      echo "Skipping venv creation, '${venvDir}' already exists"
    else
      echo "Creating new venv environment in path: '${venvDir}'"
      # Note that the module venv was only introduced in python 3, so for 2.7
      # this needs to be replaced with a call to virtualenv
      ${pythonPackages.python.interpreter} -m venv "${venvDir}"
      
      "${venvDir}"/bin/pip install pip-tools==6.4.0
    fi

    # Under some circumstances it might be necessary to add your virtual
    # environment to PYTHONPATH, which you can do here too;
    PYTHONPATH=$PWD/${venvDir}/${pythonPackages.python.sitePackages}/:$PYTHONPATH

    # Additionally for pandas / numpy to work you need:
    # (https://discourse.nixos.org/t/python-package-with-runtime-dependencies/5522/9)

    rm -fR ${venvDir}/symbolic_links_to_system_libs
    mkdir -p ${venvDir}/symbolic_links_to_system_libs/lib
    ln -s ${zlib}/lib/libz.so.1 ${venvDir}/symbolic_links_to_system_libs/lib/libz.so.1
    ln -s ${glibc}/lib/libc-2.33.so ${venvDir}/symbolic_links_to_system_libs/lib/libc-2.33.so
    ln -s ${glibc}/lib/libc-2.33.so.1 ${venvDir}/symbolic_links_to_system_libs/lib/libc-2.33.so.1

    export LD_LIBRARY_PATH=${lib.makeLibraryPath [stdenv.cc.cc (toString "${venvDir}/symbolic_links_to_system_libs") ]}      

    echo "ACTIVATING VENV AT ${venvDir}"
    source "${venvDir}/bin/activate"

    echo "INSTALL FIXED PIP, WHEEL AND PIP-TOOLS INTO VENV"
    "${venvDir}"/bin/pip install pip==21.3.1 wheel==0.37.0 pip-tools==6.4.0 jupyterlab==3.0.16 jupyterlab-code-formatter==1.4.10
    echo "START PIP-SYNC"
    "${venvDir}"/bin/pip-sync ${projectDir}/runtime/requirements.txt ${projectDir}/runtime/requirements-dev.txt

    # Test some imports (for system libraries missing / not found)
    echo "TESTING IMPORTING SOME PYTHON PACKAGES":
    python -c "import numpy; import pandas; import sklearn; import scipy; # import tensorflow"


    echo "Initialize/configure jupyter notebook in virtual environment"
    mkdir -p ${JUPYTER_CONFIG_DIR}
    "${venvDir}"/bin/pip install jupyterlab==3.0.16 jupyterlab-code-formatter==1.4.10

    mkdir -p ${JUPYTER_CONFIG_DIR}/lab/user-settings/@ryantam626/jupyterlab_code_formatter
    echo '{"preferences": {"default_formatter": {"python": ["black"]}},}' > ${JUPYTER_CONFIG_DIR}/lab/user-settings/@ryantam626/jupyterlab_code_formatter/settings.jupyterlab-setting
    mkdir -p ${JUPYTER_CONFIG_DIR}/lab/user-settings/@jupyterlab/shortcuts-extension
    echo '{"shortcuts": [{"command": "jupyterlab_code_formatter:black", "keys": ["Ctrl K", "Ctrl M"], "selector": ".jp-Notebook.jp-mod-editMode"}]}' > ${JUPYTER_CONFIG_DIR}/lab/user-settings/@jupyterlab/shortcuts-extension/shortcuts.jupyterlab-settings

    echo "NODE VERSION"
    which node
    node --version

    echo "NPM VERSION"
    which npm
    npm --version

    # Install node packages
    current_dir=$(pwd)
    cd ./frontend && npm ci # npm-ci = sync with package-lock.json
    cd $current_dir

    set +e # disable exit on error!
  '';

}<|MERGE_RESOLUTION|>--- conflicted
+++ resolved
@@ -111,17 +111,7 @@
       done
 
       echo "CREATING DB SCHEMA"
-<<<<<<< HEAD
-      python -c "from sqlalchemy_utils import create_database; from hetdesrun.persistence.dbmodels import Base; from hetdesrun.persistence import get_db_engine; create_database(get_db_engine().url); Base.metadata.drop_all(get_db_engine()); Base.metadata.create_all(get_db_engine())"
-      
-      echo "TESTING DB"
-      ./run test --dont-use-in-memory-db -k test_persistence_db
-
-      echo "ClEANING UP AFTER TESTING DB"
-      python -c "from hetdesrun.persistence.dbmodels import Base; from hetdesrun.persistence import get_db_engine; Base.metadata.drop_all(get_db_engine()); Base.metadata.create_all(get_db_engine())"
-=======
       python -c "from sqlalchemy_utils import create_database; from hetdesrun.persistence import get_db_engine; create_database(get_db_engine().url);"
->>>>>>> b360db5f
       
       echo "STARTING RUNTIME"
       PORT=8080 python ./main.py
